--- conflicted
+++ resolved
@@ -164,20 +164,6 @@
 * **[Basic Memory](https://github.com/basicmachines-co/basic-memory)** - Local-first knowledge management system that builds a semantic graph from Markdown files, enabling persistent memory across conversations with LLMs.
 - **[BigQuery](https://github.com/LucasHild/mcp-server-bigquery)** (by LucasHild) - This server enables LLMs to inspect database schemas and execute queries on BigQuery.
 - **[BigQuery](https://github.com/ergut/mcp-bigquery-server)** (by ergut) - Server implementation for Google BigQuery integration that enables direct BigQuery database access and querying capabilities
-<<<<<<< HEAD
-- **[Todoist](https://github.com/abhiz123/todoist-mcp-server)** - Interact with Todoist to manage your tasks.
-- **[Tavily search](https://github.com/RamXX/mcp-tavily)** - An MCP server for Tavily's search & news API, with explicit site inclusions/exclusions
-- **[Linear](https://github.com/jerhadf/linear-mcp-server)** - Allows LLM to interact with Linear's API for project management, including searching, creating, and updating issues.
-- **[Playwright](https://github.com/executeautomation/mcp-playwright)** - This MCP Server will help you run browser automation and webscraping using Playwright
-- **[AWS](https://github.com/rishikavikondala/mcp-server-aws)** - Perform operations on your AWS resources using an LLM
-- **[LlamaCloud](https://github.com/run-llama/mcp-server-llamacloud)** (by marcusschiesser) - Integrate the data stored in a managed index on [LlamaCloud](https://cloud.llamaindex.ai/)
-- **[Any Chat Completions](https://github.com/pyroprompts/any-chat-completions-mcp)** - Interact with any OpenAI SDK Compatible Chat Completions API like OpenAI, Perplexity, Groq, xAI and many more.
-- **[Strava](https://github.com/r-huijts/strava-mcp)** - Connect to the Strava API to access activity data, athlete profiles, segments, and routes, enabling fitness tracking and analysis with Claude.
-- **[Windows CLI](https://github.com/SimonB97/win-cli-mcp-server)** - MCP server for secure command-line interactions on Windows systems, enabling controlled access to PowerShell, CMD, and Git Bash shells.
-- **[OpenRPC](https://github.com/shanejonas/openrpc-mpc-server)** - Interact with and discover JSON-RPC APIs via [OpenRPC](https://open-rpc.org).
-- **[FireCrawl](https://github.com/vrknetha/mcp-server-firecrawl)** - Advanced web scraping with JavaScript rendering, PDF support, and smart rate limiting
-- **[AlphaVantage](https://github.com/calvernaz/alphavantage)** - MCP server for stock market data API [AlphaVantage](https://www.alphavantage.co)
-=======
 - **[Bing Web Search API](https://github.com/leehanchung/bing-search-mcp)** (by hanchunglee) - Server implementation for Microsoft Bing Web Search API.
 - **[Bitable MCP](https://github.com/lloydzhou/bitable-mcp)** (by lloydzhou) - MCP server provides access to Lark Bitable through the Model Context Protocol. It allows users to interact with Bitable tables using predefined tools.
 - **[Blender](https://github.com/ahujasid/blender-mcp)** (by ahujasid) - Blender integration allowing prompt enabled 3D scene creation, modeling and manipulation.
@@ -214,7 +200,6 @@
 - **[Discord](https://github.com/v-3/discordmcp)** - A MCP server to connect to Discord guilds through a bot and read and write messages in channels
 - **[Discord](https://github.com/SaseQ/discord-mcp)** - A MCP server, which connects to Discord through a bot, and provides comprehensive integration with Discord.
 - **[Discourse](https://github.com/AshDevFr/discourse-mcp-server)** - A MCP server to search Discourse posts on a Discourse forum.
->>>>>>> e8f0b15f
 - **[Docker](https://github.com/ckreiling/mcp-server-docker)** - Integrate with Docker to manage containers, images, volumes, and networks.
 - **[Drupal](https://github.com/Omedia/mcp-server-drupal)** - Server for interacting with [Drupal](https://www.drupal.org/project/mcp) using STDIO transport layer.
 - **[dune-analytics-mcp](https://github.com/kukapay/dune-analytics-mcp)** -  A mcp server that bridges Dune Analytics data to AI agents.
@@ -364,6 +349,7 @@
 - **[Solana Agent Kit](https://github.com/sendaifun/solana-agent-kit/tree/main/examples/agent-kit-mcp-server)** - This MCP server enables LLMs to interact with the Solana blockchain with help of Solana Agent Kit by SendAI, allowing for 40+ protcool actions and growing
 - **[Spotify](https://github.com/varunneal/spotify-mcp)** - This MCP allows an LLM to play and use Spotify.
 - **[Starwind UI](https://github.com/Boston343/starwind-ui-mcp/)** - This MCP provides relevant commands, documentation, and other information to allow LLMs to take full advantage of Starwind UI's open source Astro components.
+- **[Strava](https://github.com/r-huijts/strava-mcp)** - Connect to the Strava API to access activity data, athlete profiles, segments, and routes, enabling fitness tracking and analysis with Claude.
 - **[Stripe](https://github.com/atharvagupta2003/mcp-stripe)** - This MCP allows integration with Stripe for handling payments, customers, and refunds.
 - **[ShaderToy](https://github.com/wilsonchenghy/ShaderToy-MCP)** - This MCP server lets LLMs to interact with the ShaderToy API, allowing LLMs to learn from compute shaders examples and enabling them to create complex GLSL shaders that they are previously not capable of.
 - **[TMDB](https://github.com/Laksh-star/mcp-server-tmdb)** - This MCP server integrates with The Movie Database (TMDB) API to provide movie information, search capabilities, and recommendations.
@@ -426,18 +412,6 @@
 - **[Awesome MCP Servers by appcypher](https://github.com/appcypher/awesome-mcp-servers)** - A curated list of MCP servers by **[Stephen Akinyemi](https://github.com/appcypher)**
 - **[Awesome MCP Servers by punkpeye](https://github.com/punkpeye/awesome-mcp-servers)** (**[website](https://glama.ai/mcp/servers)**) - A curated list of MCP servers by **[Frank Fiegel](https://github.com/punkpeye)**
 - **[Awesome MCP Servers by wong2](https://github.com/wong2/awesome-mcp-servers)** (**[website](https://mcpservers.org)**) - A curated list of MCP servers by **[wong2](https://github.com/wong2)**
-<<<<<<< HEAD
-- **[Awesome MCP Servers by appcypher](https://github.com/appcypher/awesome-mcp-servers)** - A curated list of MCP servers by **[Stephen Akinyemi](https://github.com/appcypher)**
-- **[Open-Sourced MCP Servers Directory](https://github.com/chatmcp/mcp-directory)** - A curated list of MCP servers by **[mcpso](https://mcp.so)**
-- **[Discord Server](https://glama.ai/mcp/discord)** – A community discord server dedicated to MCP by **[Frank Fiegel](https://github.com/punkpeye)**
-- **[Smithery](https://smithery.ai/)** - A registry of MCP servers to find the right tools for your LLM agents by **[Henry Mao](https://github.com/calclavia)**
-- **[mcp-get](https://mcp-get.com)** - Command line tool for installing and managing MCP servers by **[Michael Latman](https://github.com/michaellatman)**
-- **[mcp-cli](https://github.com/wong2/mcp-cli)** - A CLI inspector for the Model Context Protocol by **[wong2](https://github.com/wong2)**
-- **[r/mcp](https://www.reddit.com/r/mcp)** – A Reddit community dedicated to MCP by **[Frank Fiegel](https://github.com/punkpeye)**
-- **[MCP X Community](https://x.com/i/communities/1861891349609603310)** – A X community for MCP by **[Xiaoyi](https://x.com/chxy)**
-- **[mcp-manager](https://github.com/zueai/mcp-manager)** - Simple Web UI to install and manage MCP servers for Claude Desktop by **[Zue](https://github.com/zueai)**
-- **[MCPHub](https://github.com/Jeamee/MCPHub-Desktop)** – An Open Source MacOS & Windows GUI Desktop app for discovering, installing and managing MCP servers by **[Jeamee](https://github.com/jeamee)**
-=======
 - **[Discord Server](https://glama.ai/mcp/discord)** – A community discord server dedicated to MCP by **[Frank Fiegel](https://github.com/punkpeye)**
 - **[Discord Server (ModelContextProtocol)](https://discord.gg/jHEGxQu2a5)** – Connect with developers, share insights, and collaborate on projects in an active Discord community dedicated to the Model Context Protocol by **[Alex Andru](https://github.com/QuantGeekDev)**
 
@@ -463,7 +437,6 @@
 
 - **[Smithery](https://smithery.ai/)** - A registry of MCP servers to find the right tools for your LLM agents by **[Henry Mao](https://github.com/calclavia)**
 - **[Toolbase](https://gettoolbase.ai)** - Desktop application that manages tools and MCP servers with just a few clicks - no coding required by **[gching](https://github.com/gching)**
->>>>>>> e8f0b15f
 
 ## 🚀 Getting Started
 
