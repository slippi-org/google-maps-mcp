# Model Context Protocol servers

This repository is a collection of *reference implementations* for the [Model Context Protocol](https://modelcontextprotocol.io/) (MCP), as well as references
to community built servers and additional resources.

The servers in this repository showcase the versatility and extensibility of MCP, demonstrating how it can be used to give Large Language Models (LLMs) secure, controlled access to tools and data sources.
Each MCP server is implemented with either the [Typescript MCP SDK](https://github.com/modelcontextprotocol/typescript-sdk) or [Python MCP SDK](https://github.com/modelcontextprotocol/python-sdk).

> Note: Lists in this README are maintained in alphabetical order to minimize merge conflicts when adding new items.

## 🌟 Reference Servers

These servers aim to demonstrate MCP features and the TypeScript and Python SDKs.

- **[AWS KB Retrieval](src/aws-kb-retrieval-server)** - Retrieval from AWS Knowledge Base using Bedrock Agent Runtime
- **[Brave Search](src/brave-search)** - Web and local search using Brave's Search API
- **[EverArt](src/everart)** - AI image generation using various models
- **[Everything](src/everything)** - Reference / test server with prompts, resources, and tools
- **[Fetch](src/fetch)** - Web content fetching and conversion for efficient LLM usage
- **[Filesystem](src/filesystem)** - Secure file operations with configurable access controls
- **[Git](src/git)** - Tools to read, search, and manipulate Git repositories
- **[GitHub](src/github)** - Repository management, file operations, and GitHub API integration
- **[GitLab](src/gitlab)** - GitLab API, enabling project management
- **[Google Drive](src/gdrive)** - File access and search capabilities for Google Drive
- **[Google Maps](src/google-maps)** - Location services, directions, and place details
- **[Memory](src/memory)** - Knowledge graph-based persistent memory system
- **[PostgreSQL](src/postgres)** - Read-only database access with schema inspection
- **[Puppeteer](src/puppeteer)** - Browser automation and web scraping
- **[Redis](src/redis)** - Interact with Redis key-value stores
- **[Sentry](src/sentry)** - Retrieving and analyzing issues from Sentry.io
- **[Sequential Thinking](src/sequentialthinking)** - Dynamic and reflective problem-solving through thought sequences
- **[Slack](src/slack)** - Channel management and messaging capabilities
- **[Sqlite](src/sqlite)** - Database interaction and business intelligence capabilities
- **[Time](src/time)** - Time and timezone conversion capabilities

## 🤝 Third-Party Servers

### 🎖️ Official Integrations

Official integrations are maintained by companies building production ready MCP servers for their platforms.

- <img height="12" width="12" src="https://www.21st.dev/favicon.ico" alt="21st.dev Logo" /> **[21st.dev Magic](https://github.com/21st-dev/magic-mcp)** - Create crafted UI components inspired by the best 21st.dev design engineers.
- <img height="12" width="12" src="https://invoxx-public-bucket.s3.eu-central-1.amazonaws.com/frontend-resources/adfin-logo-small.svg" alt="Adfin Logo" /> **[Adfin](https://github.com/Adfin-Engineering/mcp-server-adfin)** - The only platform you need to get paid - all payments in one place, invoicing and accounting reconciliations with [Adfin](https://www.adfin.com/).
- <img height="12" width="12" src="https://www.agentql.com/favicon/favicon.png" alt="AgentQL Logo" /> **[AgentQL](https://github.com/tinyfish-io/agentql-mcp)** - Enable AI agents to get structured data from unstructured web with [AgentQL](https://www.agentql.com/).
- <img height="12" width="12" src="https://agentrpc.com/favicon.ico" alt="AgentRPC Logo" /> **[AgentRPC](https://github.com/agentrpc/agentrpc)** - Connect to any function, any language, across network boundaries using [AgentRPC](https://www.agentrpc.com/).
- <img height="12" width="12" src="https://aiven.io/favicon.ico" alt="Aiven Logo" /> **[Aiven](https://github.com/Aiven-Open/mcp-aiven)** - Navigate your [Aiven projects](https://go.aiven.io/mcp-server) and interact with the PostgreSQL®, Apache Kafka®, ClickHouse® and OpenSearch® services
- <img height="12" width="12" src="https://img.alicdn.com/imgextra/i4/O1CN01epkXwH1WLAXkZfV6N_!!6000000002771-2-tps-200-200.png" alt="Alibaba Cloud AnalyticDB for MySQL Logo" /> **[Alibaba Cloud AnalyticDB for MySQL](https://github.com/aliyun/alibabacloud-adb-mysql-mcp-server)** - Connect to a [AnalyticDB for MySQL](https://www.alibabacloud.com/en/product/analyticdb-for-mysql) cluster for getting database or table metadata, querying and analyzing data.It will be supported to add the openapi for cluster operation in the future.  
- <img height="12" width="12" src="https://iotdb.apache.org/img/logo.svg" alt="Apache IoTDB Logo" /> **[Apache IoTDB](https://github.com/apache/iotdb-mcp-server)** - MCP Server for [Apache IoTDB](https://github.com/apache/iotdb) database and its tools
- <img height="12" width="12" src="https://apify.com/favicon.ico" alt="Apify Logo" /> **[Apify](https://github.com/apify/actors-mcp-server)** - [Actors MCP Server](https://apify.com/apify/actors-mcp-server): Use 3,000+ pre-built cloud tools to extract data from websites, e-commerce, social media, search engines, maps, and more
- <img height="12" width="12" src="https://2052727.fs1.hubspotusercontent-na1.net/hubfs/2052727/cropped-cropped-apimaticio-favicon-1-32x32.png" alt="APIMatic Logo" /> **[APIMatic MCP](https://github.com/apimatic/apimatic-validator-mcp)** - APIMatic MCP Server is used to validate OpenAPI specifications using [APIMatic](https://www.apimatic.io/). The server processes OpenAPI files and returns validation summaries by leveraging APIMatic’s API.
- <img height="12" width="12" src="https://phoenix.arize.com/wp-content/uploads/2023/04/cropped-Favicon-32x32.png" alt="Arize-Phoenix Logo" /> **[Arize Phoenix](https://github.com/Arize-ai/phoenix/tree/main/js/packages/phoenix-mcp)** - Inspect traces, manage prompts, curate datasets, and run experiments using [Arize Phoenix](https://github.com/Arize-ai/phoenix), an open-source AI and LLM observability tool.
- <img height="12" width="12" src="https://www.datastax.com/favicon-32x32.png" alt="DataStax logo" /> **[Astra DB](https://github.com/datastax/astra-db-mcp)** - Comprehensive tools for managing collections and documents in a [DataStax Astra DB](https://www.datastax.com/products/datastax-astra) NoSQL database with a full range of operations such as create, update, delete, find, and associated bulk actions.
- <img height="12" width="12" src="https://assets.atlan.com/assets/atlan-a-logo-blue-background.png" alt="Atlan Logo" /> **[Atlan](https://github.com/atlanhq/agent-toolkit/tree/main/modelcontextprotocol)** - The Atlan Model Context Protocol server allows you to interact with the [Atlan](https://www.atlan.com/) services through multiple tools.
- <img height="12" width="12" src="https://resources.audiense.com/hubfs/favicon-1.png" alt="Audiense Logo" /> **[Audiense Insights](https://github.com/AudienseCo/mcp-audiense-insights)** - Marketing insights and audience analysis from [Audiense](https://www.audiense.com/products/audiense-insights) reports, covering demographic, cultural, influencer, and content engagement analysis.
- <img height="12" width="12" src="https://a0.awsstatic.com/libra-css/images/site/fav/favicon.ico" alt="AWS Logo" /> **[AWS](https://github.com/awslabs/mcp)** -  Specialized MCP servers that bring AWS best practices directly to your development workflow.
- <img height="12" width="12" src="https://axiom.co/favicon.ico" alt="Axiom Logo" /> **[Axiom](https://github.com/axiomhq/mcp-server-axiom)** - Query and analyze your Axiom logs, traces, and all other event data in natural language
- <img height="12" width="12" src="https://cdn-dynmedia-1.microsoft.com/is/content/microsoftcorp/acom_social_icon_azure" alt="Microsoft Azure Logo" /> **[Azure](https://github.com/Azure/azure-mcp)** - The Azure MCP Server gives MCP Clients access to key Azure services and tools like Azure Storage, Cosmos DB, the Azure CLI, and more.
- <img height="12" width="12" src="https://www.bankless.com/favicon.ico" alt="Bankless Logo" /> **[Bankless Onchain](https://github.com/bankless/onchain-mcp)** - Query Onchain data, like ERC20 tokens, transaction history, smart contract state.
- <img height="12" width="12" src="https://bicscan.io/favicon.png" alt="BICScan Logo" /> **[BICScan](https://github.com/ahnlabio/bicscan-mcp)** - Risk score / asset holdings of EVM blockchain address (EOA, CA, ENS) and even domain names.
- <img height="12" width="12" src="https://web-cdn.bitrise.io/favicon.ico" alt="Bitrise Logo" /> **[Bitrise](https://github.com/bitrise-io/bitrise-mcp)** - Chat with your builds, CI, and [more](https://bitrise.io/blog/post/chat-with-your-builds-ci-and-more-introducing-the-bitrise-mcp-server).
- <img height="12" width="12" src="https://www.box.com/favicon.ico" alt="Box Logo" /> **[Box](https://github.com/box-community/mcp-server-box)** - Interact with the Intelligent Content Management platform through Box AI.
- <img height="12" width="12" src="https://browserbase.com/favicon.ico" alt="Browserbase Logo" /> **[Browserbase](https://github.com/browserbase/mcp-server-browserbase)** - Automate browser interactions in the cloud (e.g. web navigation, data extraction, form filling, and more)
- <img height="12" width="12" src="https://www.chargebee.com/static/resources/brand/favicon.png" /> **[Chargebee](https://github.com/chargebee/agentkit/tree/main/modelcontextprotocol)** - MCP Server that connects AI agents to [Chargebee platform](https://www.chargebee.com).
- <img height="12" width="12" src="https://trychroma.com/_next/static/media/chroma-logo.ae2d6e4b.svg" /> **[Chroma](https://github.com/chroma-core/chroma-mcp)** - Embeddings, vector search, document storage, and full-text search with the open-source AI application database
- <img height="12" width="12" src="https://www.chronulus.com/favicon/chronulus-logo-blue-on-alpha-square-128x128.ico" alt="Chronulus AI Logo" /> **[Chronulus AI](https://github.com/ChronulusAI/chronulus-mcp)** - Predict anything with Chronulus AI forecasting and prediction agents.
- <img height="12" width="12" src="https://circleci.com/favicon.ico" alt="CircleCI Logo" /> **[CircleCI](https://github.com/CircleCI-Public/mcp-server-circleci)** - Enable AI Agents to fix build failures from CircleCI.
- <img height="12" width="12" src="https://clickhouse.com/favicon.ico" alt="ClickHouse Logo" /> **[ClickHouse](https://github.com/ClickHouse/mcp-clickhouse)** - Query your [ClickHouse](https://clickhouse.com/) database server.
- <img height="12" width="12" src="https://cdn.simpleicons.org/cloudflare" /> **[Cloudflare](https://github.com/cloudflare/mcp-server-cloudflare)** - Deploy, configure & interrogate your resources on the Cloudflare developer platform (e.g. Workers/KV/R2/D1)
- <img height="12" width="12" src="https://app.codacy.com/static/images/favicon-16x16.png" alt="Codacy Logo" /> **[Codacy](https://github.com/codacy/codacy-mcp-server/)** - Interact with [Codacy](https://www.codacy.com) API to query code quality issues, vulnerabilities, and coverage insights about your code.
- <img height="12" width="12" src="https://codelogic.com/wp-content/themes/codelogic/assets/img/favicon.png" alt="CodeLogic Logo" /> **[CodeLogic](https://github.com/CodeLogicIncEngineering/codelogic-mcp-server)** - Interact with [CodeLogic](https://codelogic.com), a Software Intelligence platform that graphs complex code and data architecture dependencies, to boost AI accuracy and insight.
- <img height="12" width="12" src="https://www.comet.com/favicon.ico" alt="Comet Logo" /> **[Comet Opik](https://github.com/comet-ml/opik-mcp)** - Query and analyze your [Opik](https://github.com/comet-ml/opik) logs, traces, prompts and all other telemtry data from your LLMs in natural language.
- <img height="12" width="12" src="https://www.convex.dev/favicon.ico" /> **[Convex](https://stack.convex.dev/convex-mcp-server)** - Introspect and query your apps deployed to Convex.
- <img height="12" width="12" src="https://www.couchbase.com/wp-content/uploads/2023/10/couchbase-favicon.svg" /> **[Couchbase](https://github.com/Couchbase-Ecosystem/mcp-server-couchbase)** - Interact with the data stored in Couchbase clusters.
- <img height="12" width="12" src="http://app.itsdart.com/static/img/favicon.png" alt="Dart Logo" /> **[Dart](https://github.com/its-dart/dart-mcp-server)** - Interact with task, doc, and project data in [Dart](https://itsdart.com), an AI-native project management tool
- <img height="12" width="12" src="https://www.devhub.com/img/upload/favicon-196x196-dh.png" alt="DevHub Logo" /> **[DevHub](https://github.com/devhub/devhub-cms-mcp)** - Manage and utilize website content within the [DevHub](https://www.devhub.com) CMS platform
- <img height="12" width="12" src="https://avatars.githubusercontent.com/u/58178984" alt="Dynatrace Logo" /> **[Dynatrace](https://github.com/dynatrace-oss/dynatrace-mcp)** - Manage and interact with the [Dynatrace Platform ](https://www.dynatrace.com/platform) for real-time observability and monitoring.
- <img height="12" width="12" src="https://e2b.dev/favicon.ico" alt="E2B Logo" /> **[E2B](https://github.com/e2b-dev/mcp-server)** - Run code in secure sandboxes hosted by [E2B](https://e2b.dev)
- <img height="12" width="12" src="https://static.edubase.net/media/brand/favicon/favicon-32x32.png" alt="EduBase Logo" /> **[EduBase](https://github.com/EduBase/MCP)** - Interact with [EduBase](https://www.edubase.net), a comprehensive e-learning platform with advanced quizzing, exam management, and content organization capabilities
- <img height="12" width="12" src="https://www.elastic.co/favicon.ico" alt="Elasticsearch Logo" /> **[Elasticsearch](https://github.com/elastic/mcp-server-elasticsearch)** - Query your data in [Elasticsearch](https://www.elastic.co/elasticsearch)
- <img height="12" width="12" src="https://esignatures.com/favicon.ico" alt="eSignatures Logo" /> **[eSignatures](https://github.com/esignaturescom/mcp-server-esignatures)** - Contract and template management for drafting, reviewing, and sending binding contracts.
- <img height="12" width="12" src="https://exa.ai/images/favicon-32x32.png" alt="Exa Logo" /> **[Exa](https://github.com/exa-labs/exa-mcp-server)** - Search Engine made for AIs by [Exa](https://exa.ai)
- <img height="12" width="12" src="https://fewsats.com/favicon.svg" alt="Fewsats Logo" /> **[Fewsats](https://github.com/Fewsats/fewsats-mcp)** - Enable AI Agents to purchase anything in a secure way using [Fewsats](https://fewsats.com)
- <img height="12" width="12" src="https://fibery.io/favicon.svg" alt="Fibery Logo" /> **[Fibery](https://github.com/Fibery-inc/fibery-mcp-server)** - Perform queries and entity operations in your [Fibery](https://fibery.io) workspace.
- <img height="12" width="12" src="https://financialdatasets.ai/favicon.ico" alt="Financial Datasets Logo" /> **[Financial Datasets](https://github.com/financial-datasets/mcp-server)** - Stock market API made for AI agents
- <img height="12" width="12" src="https://firecrawl.dev/favicon.ico" alt="Firecrawl Logo" /> **[Firecrawl](https://github.com/mendableai/firecrawl-mcp-server)** - Extract web data with [Firecrawl](https://firecrawl.dev)
- <img height="12" width="12" src="https://fireproof.storage/favicon.ico" alt="Fireproof Logo" /> **[Fireproof](https://github.com/fireproof-storage/mcp-database-server)** - Immutable ledger database with live synchronization
- <img height="12" width="12" src="https://app.gibsonai.com/favicon.ico" alt="GibsonAI Logo" /> **[GibsonAI](https://github.com/GibsonAI/mcp)** - AI-Powered Cloud databases: Build, migrate, and deploy database instances with AI
- <img height="12" width="12" src="https://gitee.com/favicon.ico" alt="Gitee Logo" /> **[Gitee](https://github.com/oschina/mcp-gitee)** - Gitee API integration, repository, issue, and pull request management, and more.
- <img height="12" width="12" src="https://gyazo.com/favicon.ico" alt="Gyazo Logo" /> **[Gyazo](https://github.com/nota/gyazo-mcp-server)** - Search, fetch, upload, and interact with Gyazo images, including metadata and OCR data.
- <img height="12" width="12" src="https://cdn.prod.website-files.com/6605a2979ff17b2cd1939cd4/6605a460de47e7596ed84f06_icon256.png" alt="gotoHuman Logo" /> **[gotoHuman](https://github.com/gotohuman/gotohuman-mcp-server)** - Human-in-the-loop platform - Allow AI agents and automations to send requests for approval to your [gotoHuman](https://www.gotohuman.com) inbox.
- <img height="12" width="12" src="https://grafana.com/favicon.ico" alt="Grafana Logo" /> **[Grafana](https://github.com/grafana/mcp-grafana)** - Search dashboards, investigate incidents and query datasources in your Grafana instance
- <img height="12" width="12" src="https://framerusercontent.com/images/KCOWBYLKunDff1Dr452y6EfjiU.png" alt="Graphlit Logo" /> **[Graphlit](https://github.com/graphlit/graphlit-mcp-server)** - Ingest anything from Slack to Gmail to podcast feeds, in addition to web crawling, into a searchable [Graphlit](https://www.graphlit.com) project.
- <img height="12" width="12" src="https://greptime.com/favicon.ico" alt="Greptime Logo" /> **[GreptimeDB](https://github.com/GreptimeTeam/greptimedb-mcp-server)** - Provides AI assistants with a secure and structured way to explore and analyze data in [GreptimeDB](https://github.com/GreptimeTeam/greptimedb).
- <img height="12" width="12" src="https://www.herokucdn.com/favicons/favicon.ico" alt="Heroku Logo" /> **[Heroku](https://github.com/heroku/heroku-mcp-server)** - Interact with the Heroku Platform through LLM-driven tools for managing apps, add-ons, dynos, databases, and more.
- <img height="12" width="12" src="https://img.alicdn.com/imgextra/i3/O1CN01d9qrry1i6lTNa2BRa_!!6000000004364-2-tps-218-200.png" alt="Hologres Logo" /> **[Hologres](https://github.com/aliyun/alibabacloud-hologres-mcp-server)** - Connect to a [Hologres](https://www.alibabacloud.com/en/product/hologres) instance, get table metadata, query and analyze data.
- <img height="12" width="12" src="https://hyperbrowser-assets-bucket.s3.us-east-1.amazonaws.com/Hyperbrowser-logo.png" alt="Hyperbrowsers23 Logo" /> **[Hyperbrowser](https://github.com/hyperbrowserai/mcp)** - [Hyperbrowser](https://www.hyperbrowser.ai/) is the next-generation platform empowering AI agents and enabling effortless, scalable browser automation.
- **[IBM wxflows](https://github.com/IBM/wxflows/tree/main/examples/mcp/javascript)** - Tool platform by IBM to build, test and deploy tools for any data source
- <img height="12" width="12" src="https://forevervm.com/icon.png" alt="ForeverVM Logo" /> **[ForeverVM](https://github.com/jamsocket/forevervm/tree/main/javascript/mcp-server)** - Run Python in a code sandbox.
- <img height="12" width="12" src="https://www.getinboxzero.com/icon.png" alt="Inbox Zero Logo" /> **[Inbox Zero](https://github.com/elie222/inbox-zero/tree/main/apps/mcp-server)** - AI personal assistant for email [Inbox Zero](https://www.getinboxzero.com)
- <img height="12" width="12" src="https://inkeep.com/favicon.ico" alt="Inkeep Logo" /> **[Inkeep](https://github.com/inkeep/mcp-server-python)** - RAG Search over your content powered by [Inkeep](https://inkeep.com)
- <img height="12" width="12" src="https://integration.app/favicon.ico" alt="Integration App Icon" /> **[Integration App](https://github.com/integration-app/mcp-server)** - Interact with any other SaaS applications on behalf of your customers.
- <img height="12" width="12" src="https://cdn.simpleicons.org/jetbrains" /> **[JetBrains](https://github.com/JetBrains/mcp-jetbrains)** – Work on your code with JetBrains IDEs
- <img height="12" width="12" src="https://kagi.com/favicon.ico" alt="Kagi Logo" /> **[Kagi Search](https://github.com/kagisearch/kagimcp)** - Search the web using Kagi's search API
- <img height="12" width="12" src="https://connection.keboola.com/favicon.ico" alt="Keboola Logo" /> **[Keboola](https://github.com/keboola/keboola-mcp-server)** - Build robust data workflows, integrations, and analytics on a single intuitive platform.
- <img height="12" width="12" src="https://raw.githubusercontent.com/klavis-ai/klavis/main/static/klavis-ai.png" alt="Klavis Logo" /> **[Klavis ReportGen](https://github.com/Klavis-AI/klavis/tree/main/mcp_servers/report_generation)** - Create professional reports from a simple user query.
- <img height="12" width="12" src="https://laratranslate.com/favicon.ico" alt="Lara Translate Logo" /> **[Lara Translate](https://github.com/translated/lara-mcp)** - MCP Server for Lara Translate API, enabling powerful translation capabilities with support for language detection and context-aware translations.
- <img height="12" width="12" src="https://logfire.pydantic.dev/favicon.ico" alt="Logfire Logo" /> **[Logfire](https://github.com/pydantic/logfire-mcp)** - Provides access to OpenTelemetry traces and metrics through Logfire.
- <img height="12" width="12" src="https://langfuse.com/favicon.ico" alt="Langfuse Logo" /> **[Langfuse Prompt Management](https://github.com/langfuse/mcp-server-langfuse)** - Open-source tool for collaborative editing, versioning, evaluating, and releasing prompts.
- <img height="12" width="12" src="https://lingo.dev/favicon.ico" alt="Lingo.dev Logo" /> **[Lingo.dev](https://github.com/lingodotdev/lingo.dev/blob/main/mcp.md)** - Make your AI agent speak every language on the planet, using [Lingo.dev](https://lingo.dev) Localization Engine.
- <img height="12" width="12" src="https://www.mailgun.com/favicon.ico" alt="Mailgun Logo" /> **[Mailgun](https://github.com/mailgun/mailgun-mcp-server)** - Interact with Mailgun API.
- <img height="12" width="12" src="https://www.make.com/favicon.ico" alt="Make Logo" /> **[Make](https://github.com/integromat/make-mcp-server)** - Turn your [Make](https://www.make.com/) scenarios into callable tools for AI assistants.
- <img height="12" width="12" src="https://googleapis.github.io/genai-toolbox/favicons/favicon.ico" alt="MCP Toolbox for Databases Logo" /> **[MCP Toolbox for Databases](https://github.com/googleapis/genai-toolbox)** - Open source MCP server specializing in easy, fast, and secure tools for Databases. Supports  AlloyDB, BigQuery, Bigtable, Cloud SQL, Dgraph, MySQL, Neo4j, Postgres, Spanner, and more.
- <img height="12" width="12" src="https://www.meilisearch.com/favicon.ico" alt="Meilisearch Logo" /> **[Meilisearch](https://github.com/meilisearch/meilisearch-mcp)** - Interact & query with Meilisearch (Full-text & semantic search API)
- <img height="12" width="12" src="https://metoro.io/static/images/logos/Metoro.svg" /> **[Metoro](https://github.com/metoro-io/metoro-mcp-server)** - Query and interact with kubernetes environments monitored by Metoro
- <img height="12" width="12" src="https://milvus.io/favicon-32x32.png" /> **[Milvus](https://github.com/zilliztech/mcp-server-milvus)** - Search, Query and interact with data in your Milvus Vector Database.
- <img height="12" width="12" src="https://console.gomomento.com/favicon.ico" /> **[Momento](https://github.com/momentohq/mcp-momento)** - Momento Cache lets you quickly improve your performance, reduce costs, and handle load at any scale.
- <img height="12" width="12" src="https://www.mongodb.com/favicon.ico" /> **[MongoDB](https://github.com/mongodb-js/mongodb-mcp-server)** - Both MongoDB Community Server and MongoDB Atlas are supported.
- <img height="12" width="12" src="https://www.motherduck.com/favicon.ico" alt="MotherDuck Logo" /> **[MotherDuck](https://github.com/motherduckdb/mcp-server-motherduck)** - Query and analyze data with MotherDuck and local DuckDB
- <img height="12" width="12" src="https://needle-ai.com/images/needle-logo-orange-2-rounded.png" alt="Needle AI Logo" /> **[Needle](https://github.com/needle-ai/needle-mcp)** - Production-ready RAG out of the box to search and retrieve data from your own documents.
- <img height="12" width="12" src="https://neo4j.com/favicon.ico" alt="Neo4j Logo" /> **[Neo4j](https://github.com/neo4j-contrib/mcp-neo4j/)** - Neo4j graph database server (schema + read/write-cypher) and separate graph database backed memory
- <img height="12" width="12" src="https://avatars.githubusercontent.com/u/183852044?s=48&v=4" alt="Neon Logo" /> **[Neon](https://github.com/neondatabase/mcp-server-neon)** - Interact with the Neon serverless Postgres platform
- <img height="12" width="12" src="https://avatars.githubusercontent.com/u/4792552?s=200&v=4" alt="Notion Logo" /> **[Notion](https://github.com/makenotion/notion-mcp-server#readme)** - This project implements an MCP server for the Notion API.
- <img height="12" width="12" src="https://avatars.githubusercontent.com/u/82347605?s=48&v=4" alt="OceanBase Logo" /> **[OceanBase](https://github.com/oceanbase/mcp-oceanbase)** - MCP Server for OceanBase database and its tools
- <img height="12" width="12" src="https://docs.octagonagents.com/logo.svg" alt="Octagon Logo" /> **[Octagon](https://github.com/OctagonAI/octagon-mcp-server)** - Deliver real-time investment research with extensive private and public market data.
- <img height="12" width="12" src="https://maps.olakrutrim.com/favicon.ico" alt="Ola Maps" /> **[OlaMaps](https://pypi.org/project/ola-maps-mcp-server)** - Official Ola Maps MCP Server for services like geocode, directions, place details and many more.
- <img height="12" width="12" src="https://app.opslevel.com/favicon.ico" alt="OpsLevel" /> **[OpsLevel](https://github.com/opslevel/opslevel-mcp)** - Official MCP Server for [OpsLevel](https://www.opslevel.com).
- <img height="12" width="12" src="https://oxylabs.io/favicon.ico" alt="Oxylabs Logo" /> **[Oxylabs](https://github.com/oxylabs/oxylabs-mcp)** - Scrape websites with Oxylabs Web API, supporting dynamic rendering and parsing for structured data extraction.
- <img height="12" width="12" src="https://developer.paddle.com/favicon.svg" alt="Paddle Logo" /> **[Paddle](https://github.com/PaddleHQ/paddle-mcp-server)** - Interact with the Paddle API. Manage product catalog, billing and subscriptions, and reports.
- <img height="12" width="12" src="https://www.paypalobjects.com/webstatic/icon/favicon.ico" alt="PayPal Logo" /> **[PayPal](https://mcp.paypal.com)** - PayPal's official MCP server.
- <img height="12" width="12" src="https://www.perplexity.ai/favicon.ico" alt="Perplexity Logo" /> **[Perplexity](https://github.com/ppl-ai/modelcontextprotocol)** - An MCP server that connects to Perplexity's Sonar API, enabling real-time web-wide research in conversational AI.
- <img height="12" width="12" src="https://www.prisma.io/images/favicon-32x32.png" alt="Prisma Logo" /> **[Prisma](https://www.prisma.io/docs/postgres/mcp-server)** - Create and manage Prisma Postgres databases
- <img height="12" width="12" src="https://avatars.githubusercontent.com/u/54333248" /> **[Pinecone](https://github.com/pinecone-io/pinecone-mcp)** - [Pinecone](https://docs.pinecone.io/guides/operations/mcp-server)'s developer MCP Server assist developers in searching documentation and managing data within their development environment.
- <img height="12" width="12" src="https://avatars.githubusercontent.com/u/54333248" /> **[Pinecone Assistant](https://github.com/pinecone-io/assistant-mcp)** - Retrieves context from your [Pinecone Assistant](https://docs.pinecone.io/guides/assistant/mcp-server) knowledge base.
- <img height="12" width="12" src="https://avatars.githubusercontent.com/u/165178062" /> **[Ragie](https://github.com/ragieai/ragie-mcp-server/)** - Retrieve context from your [Ragie](https://www.ragie.ai) (RAG) knowledge base connected to integrations like Google Drive, Notion, JIRA and more.
- <img height="12" width="12" src="https://avatars.githubusercontent.com/u/1529926" /> **[Redis](https://github.com/redis/mcp-redis/)** - The Redis official MCP Server offers an interface to manage and search data in Redis.
- <img height="12" width="12" src="https://avatars.githubusercontent.com/u/1529926" /> **[Redis Cloud API](https://github.com/redis/mcp-redis-cloud/)** - The Redis Cloud API MCP Server allows you to manage your Redis Cloud resources using natural language.
- <img height="12" width="12" src="https://app.snyk.io/bundle/favicon-faj49uD9.png" /> **[Snyk](https://github.com/snyk/snyk-ls/blob/main/mcp_extension/README.md)** - Enhance security posture by embedding [Snyk](https://snyk.io/) vulnerability scanning directly into agentic workflows.
- <img height="12" width="12" src="https://qdrant.tech/img/brand-resources-logos/logomark.svg" /> **[Qdrant](https://github.com/qdrant/mcp-server-qdrant/)** - Implement semantic memory layer on top of the Qdrant vector search engine
- <img height="12" width="12" src="https://www.ramp.com/favicon.ico" /> **[Ramp](https://github.com/ramp-public/ramp-mcp)** - Interact with [Ramp](https://ramp.com)'s Developer API to run analysis on your spend and gain insights leveraging LLMs
- **[Raygun](https://github.com/MindscapeHQ/mcp-server-raygun)** - Interact with your crash reporting and real using monitoring data on your Raygun account
- <img height="12" width="12" src="https://www.rember.com/favicon.ico" alt="Rember Logo" /> **[Rember](https://github.com/rember/rember-mcp)** - Create spaced repetition flashcards in [Rember](https://rember.com) to remember anything you learn in your chats
- <img height="12" width="12" src="https://riza.io/favicon.ico" alt="Riza logo" /> **[Riza](https://github.com/riza-io/riza-mcp)** - Arbitrary code execution and tool-use platform for LLMs by [Riza](https://riza.io)
- <img height="12" width="12" src="https://pics.fatwang2.com/56912e614b35093426c515860f9f2234.svg" /> [Search1API](https://github.com/fatwang2/search1api-mcp) - One API for Search, Crawling, and Sitemaps
- <img height="12" width="12" src="https://screenshotone.com/favicon.ico" alt="ScreenshotOne Logo" /> **[ScreenshotOne](https://github.com/screenshotone/mcp/)** - Render website screenshots with [ScreenshotOne](https://screenshotone.com/)
- <img height="12" width="12" src="https://semgrep.dev/favicon.ico" alt="Semgrep Logo" /> **[Semgrep](https://github.com/semgrep/mcp)** - Enable AI agents to secure code with [Semgrep](https://semgrep.dev/).
- <img height="12" width="12" src="https://www.singlestore.com/favicon-32x32.png?v=277b9cbbe31e8bc416504cf3b902d430"/> **[SingleStore](https://github.com/singlestore-labs/mcp-server-singlestore)** - Interact with the SingleStore database platform
- <img height="12" width="12" src="https://www.starrocks.io/favicon.ico" alt="StarRocks Logo" /> **[StarRocks](https://github.com/StarRocks/mcp-server-starrocks)** - Interact with [StarRocks](https://www.starrocks.io/)
- <img height="12" width="12" src="https://stripe.com/favicon.ico" alt="Stripe Logo" /> **[Stripe](https://github.com/stripe/agent-toolkit)** - Interact with Stripe API
- <img height="12" width="12" src="https://tavily.com/favicon.ico" alt="Tavily Logo" /> **[Tavily](https://github.com/tavily-ai/tavily-mcp)** - Search engine for AI agents (search + extract) powered by [Tavily](https://tavily.com/)
- <img height="12" width="12" src="https://thirdweb.com/favicon.ico" alt="Thirdweb Logo" /> **[Thirdweb](https://github.com/thirdweb-dev/ai/tree/main/python/thirdweb-mcp)** - Read/write to over 2k blockchains, enabling data querying, contract analysis/deployment, and transaction execution, powered by [Thirdweb](https://thirdweb.com/)
- <img height="12" width="12" src="https://www.tinybird.co/favicon.ico" alt="Tinybird Logo" /> **[Tinybird](https://github.com/tinybirdco/mcp-tinybird)** - Interact with Tinybird serverless ClickHouse platform
- <img height="12" width="12" src="https://unifai.network/favicon.ico" alt="UnifAI Logo" /> **[UnifAI](https://github.com/unifai-network/unifai-mcp-server)** - Dynamically search and call tools using [UnifAI Network](https://unifai.network)
- <img height="12" width="12" src="https://framerusercontent.com/images/plcQevjrOYnyriuGw90NfQBPoQ.jpg" alt="Unstructured Logo" /> **[Unstructured](https://github.com/Unstructured-IO/UNS-MCP)** - Set up and interact with your unstructured data processing workflows in [Unstructured Platform](https://unstructured.io)
- **[Vectorize](https://github.com/vectorize-io/vectorize-mcp-server/)** - [Vectorize](https://vectorize.io) MCP server for advanced retrieval, Private Deep Research, Anything-to-Markdown file extraction and text chunking.
- <img height="12" width="12" src="https://verodat.io/assets/favicon-16x16.png" alt="Verodat Logo" /> **[Verodat](https://github.com/Verodat/verodat-mcp-server)** - Interact with Verodat AI Ready Data platform
- <img height="12" width="12" src="https://www.veyrax.com/favicon.ico" alt="VeyraX Logo" /> **[VeyraX](https://github.com/VeyraX/veyrax-mcp)** - Single tool to control all 100+ API integrations, and UI components
- <img height="12" width="12" src="https://www.xero.com/favicon.ico" alt="Xero Logo" /> **[Xero](https://github.com/XeroAPI/xero-mcp-server)** - Interact with the accounting data in your business using our official MCP server
- <img height="12" width="12" src="https://cdn.zapier.com/zapier/images/favicon.ico" alt="Zapier Logo" /> **[Zapier](https://zapier.com/mcp)** - Connect your AI Agents to 8,000 apps instantly.
- **[ZenML](https://github.com/zenml-io/mcp-zenml)** - Interact with your MLOps and LLMOps pipelines through your [ZenML](https://www.zenml.io) MCP server

### 🌎 Community Servers

A growing set of community-developed and maintained servers demonstrates various applications of MCP across different domains.

> **Note:** Community servers are **untested** and should be used at **your own risk**. They are not affiliated with or endorsed by Anthropic.
- **[Ableton Live](https://github.com/Simon-Kansara/ableton-live-mcp-server)** - an MCP server to control Ableton Live.
- **[Ableton Live](https://github.com/ahujasid/ableton-mcp)** (by ahujasid) - Ableton integration allowing prompt enabled music creation.
- **[Airbnb](https://github.com/openbnb-org/mcp-server-airbnb)** - Provides tools to search Airbnb and get listing details.
- **[AI Agent Marketplace Index](https://github.com/AI-Agent-Hub/ai-agent-marketplace-index-mcp)** - MCP server to search more than 5000+ AI agents and tools of various categories from [AI Agent Marketplace Index](http://www.deepnlp.org/store/ai-agent) and monitor traffic of AI Agents.
- **[Algorand](https://github.com/GoPlausible/algorand-mcp)** - A comprehensive MCP server for tooling interactions (40+) and resource accessibility (60+) plus many useful prompts for interacting with the Algorand blockchain.
- **[Airflow](https://github.com/yangkyeongmo/mcp-server-apache-airflow)** - A MCP Server that connects to [Apache Airflow](https://airflow.apache.org/) using official python client.
- **[Airtable](https://github.com/domdomegg/airtable-mcp-server)** - Read and write access to [Airtable](https://airtable.com/) databases, with schema inspection.
- **[Airtable](https://github.com/felores/airtable-mcp)** - Airtable Model Context Protocol Server.
- **[AlphaVantage](https://github.com/calvernaz/alphavantage)** - MCP server for stock market data API [AlphaVantage](https://www.alphavantage.co)
- **[Amadeus](https://github.com/donghyun-chae/mcp-amadeus)** (by donghyun-chae) - An MCP server to access, explore, and interact with Amadeus Flight Offers Search API for retrieving detailed flight options, including airline, times, duration, and pricing data.
- **[Anki](https://github.com/scorzeth/anki-mcp-server)** - An MCP server for interacting with your [Anki](https://apps.ankiweb.net) decks and cards.
- **[Any Chat Completions](https://github.com/pyroprompts/any-chat-completions-mcp)** - Interact with any OpenAI SDK Compatible Chat Completions API like OpenAI, Perplexity, Groq, xAI and many more.
- **[Apache Gravitino(incubating)](https://github.com/datastrato/mcp-server-gravitino)** - Allow LLMs to explore metadata of structured data and unstructured data with Gravitino, and perform data governance tasks including tagging/classification.
- **[Apple Calendar](https://github.com/Omar-v2/mcp-ical)** - An MCP server that allows you to interact with your MacOS Calendar through natural language, including features such as event creation, modification, schedule listing, finding free time slots etc.
- **[Apple Script](https://github.com/peakmojo/applescript-mcp)** - MCP server that lets LLM run AppleScript code to to fully control anything on Mac, no setup needed.
- **[Aranet4](https://github.com/diegobit/aranet4-mcp-server)** - MCP Server to manage your Aranet4 CO2 sensor. Fetch data and store in a local SQLite. Ask questions about historical data.
- **[ArangoDB](https://github.com/ravenwits/mcp-server-arangodb)** - MCP Server that provides database interaction capabilities through [ArangoDB](https://arangodb.com/).
- **[Arduino](https://github.com/vishalmysore/choturobo)** - MCP Server that enables AI-powered robotics using Claude AI and Arduino (ESP32) for real-world automation and interaction with robots.
- **[Atlassian](https://github.com/sooperset/mcp-atlassian)** - Interact with Atlassian Cloud products (Confluence and Jira) including searching/reading Confluence spaces/pages, accessing Jira issues, and project metadata.
- **[Attestable MCP](https://github.com/co-browser/attestable-mcp-server)** - An MCP server running inside a trusted execution environment (TEE) via Gramine, showcasing remote attestation using [RA-TLS](https://gramine.readthedocs.io/en/stable/attestation.html). This allows an MCP client to verify the server before conencting.
- **[AWS](https://github.com/rishikavikondala/mcp-server-aws)** - Perform operations on your AWS resources using an LLM.
- **[AWS Athena](https://github.com/lishenxydlgzs/aws-athena-mcp)** - A MCP server for AWS Athena to run SQL queries on Glue Catalog.
- **[AWS Cost Explorer](https://github.com/aarora79/aws-cost-explorer-mcp-server)** - Optimize your AWS spend (including Amazon Bedrock spend) with this MCP server by examining spend across regions, services, instance types and foundation models ([demo video](https://www.youtube.com/watch?v=WuVOmYLRFmI&feature=youtu.be)).
- **[AWS Resources Operations](https://github.com/baryhuang/mcp-server-aws-resources-python)** - Run generated python code to securely query or modify any AWS resources supported by boto3.
- **[AWS S3](https://github.com/aws-samples/sample-mcp-server-s3)** - A sample MCP server for AWS S3 that flexibly fetches objects from S3 such as PDF documents.
- **[Azure ADX](https://github.com/pab1it0/adx-mcp-server)** - Query and analyze Azure Data Explorer databases.
- **[Azure DevOps](https://github.com/Vortiago/mcp-azure-devops)** - An MCP server that provides a bridge to Azure DevOps services, enabling AI assistants to query and manage work items.
- **[Baidu AI Search](https://github.com/baidubce/app-builder/tree/master/python/mcp_server/ai_search)** - Web search with Baidu Cloud's AI Search
- **[Base Free USDC Transfer](https://github.com/magnetai/mcp-free-usdc-transfer)** - Send USDC on [Base](https://base.org) for free using Claude AI! Built with [Coinbase CDP](https://docs.cdp.coinbase.com/mpc-wallet/docs/welcome).
* **[Basic Memory](https://github.com/basicmachines-co/basic-memory)** - Local-first knowledge management system that builds a semantic graph from Markdown files, enabling persistent memory across conversations with LLMs.
- **[BigQuery](https://github.com/LucasHild/mcp-server-bigquery)** (by LucasHild) - This server enables LLMs to inspect database schemas and execute queries on BigQuery.
- **[BigQuery](https://github.com/ergut/mcp-bigquery-server)** (by ergut) - Server implementation for Google BigQuery integration that enables direct BigQuery database access and querying capabilities
- **[Bing Web Search API](https://github.com/leehanchung/bing-search-mcp)** (by hanchunglee) - Server implementation for Microsoft Bing Web Search API.
- **[Bitable MCP](https://github.com/lloydzhou/bitable-mcp)** (by lloydzhou) - MCP server provides access to Lark Bitable through the Model Context Protocol. It allows users to interact with Bitable tables using predefined tools.
- **[Blender](https://github.com/ahujasid/blender-mcp)** (by ahujasid) - Blender integration allowing prompt enabled 3D scene creation, modeling and manipulation.
- **[browser-use](https://github.com/co-browser/browser-use-mcp-server)** (by co-browser) - browser-use MCP server with dockerized playwright + chromium + vnc. supports stdio & resumable http.
- **[Bsc-mcp](https://github.com/TermiX-official/bsc-mcp)** The first MCP server that serves as the bridge between AI and BNB Chain, enabling AI agents to execute complex on-chain operations through seamless integration with the BNB Chain, including transfer, swap, launch, security check on any token and even more.
- **[Calculator](https://github.com/githejie/mcp-server-calculator)** - This server enables LLMs to use calculator for precise numerical calculations.
- **[CFBD API](https://github.com/lenwood/cfbd-mcp-server)** - An MCP server for the [College Football Data API](https://collegefootballdata.com/).
- **[ChatMCP](https://github.com/AI-QL/chat-mcp)** – An Open Source Cross-platform GUI Desktop application compatible with Linux, macOS, and Windows, enabling seamless interaction with MCP servers across dynamically selectable LLMs, by **[AIQL](https://github.com/AI-QL)**
- **[ChatSum](https://github.com/mcpso/mcp-server-chatsum)** - Query and Summarize chat messages with LLM. by [mcpso](https://mcp.so)
- **[Chess.com](https://github.com/pab1it0/chess-mcp)** - Access Chess.com player data, game records, and other public information through standardized MCP interfaces, allowing AI assistants to search and analyze chess information.
- **[Chroma](https://github.com/privetin/chroma)** - Vector database server for semantic document search and metadata filtering, built on Chroma
- **[ClaudePost](https://github.com/ZilongXue/claude-post)** - ClaudePost enables seamless email management for Gmail, offering secure features like email search, reading, and sending.
- **[ClickUp](https://github.com/TaazKareem/clickup-mcp-server)** - MCP server for ClickUp task management, supporting task creation, updates, bulk operations, and markdown descriptions.
- **[Cloudinary](https://github.com/felores/cloudinary-mcp-server)** - Cloudinary Model Context Protocol Server to upload media to Cloudinary and get back the media link and details.
- **[code-assistant](https://github.com/stippi/code-assistant)** - A coding assistant MCP server that allows to explore a code-base and make changes to code. Should be used with trusted repos only (insufficient protection against prompt injections).
- **[code-executor](https://github.com/bazinga012/mcp_code_executor)** - An MCP server that allows LLMs to execute Python code within a specified Conda environment.
- **[code-sandbox-mcp](https://github.com/Automata-Labs-team/code-sandbox-mcp)** - An MCP server to create secure code sandbox environment for executing code within Docker containers.
- **[consul-mcp](https://github.com/kocierik/consul-mcp-server)** - A consul MCP server for service management, health check and Key-Value Store
- **[cognee-mcp](https://github.com/topoteretes/cognee/tree/main/cognee-mcp)** - GraphRAG memory server with customizable ingestion, data processing and search
- **[coin_api_mcp](https://github.com/longmans/coin_api_mcp)** - Provides access to [coinmarketcap](https://coinmarketcap.com/) cryptocurrency data.
- **[CoinMarketCap](https://github.com/shinzo-labs/coinmarketcap-mcp)** - Implements the complete [CoinMarketCap](https://coinmarketcap.com/) API for accessing cryptocurrency market data, exchange information, and other blockchain-related metrics.
- **[Computer-Use - Remote MacOS Use](https://github.com/baryhuang/mcp-remote-macos-use)** - Open-source out-of-the-box alternative to OpenAI Operator, providing a full desktop experience and optimized for using remote macOS machines as autonomous AI agents.
- **[Contentful-mcp](https://github.com/ivo-toby/contentful-mcp)** - Read, update, delete, publish content in your [Contentful](https://contentful.com) space(s) from this MCP Server.
- **[CreateveAI Nexus](https://github.com/spgoodman/createveai-nexus-server)** - Open-Source Bridge Between AI Agents and Enterprise Systems, with simple custom API plug-in capabilities (including close compatibility with ComfyUI nodes), support for Copilot Studio's MCP agent integations, and support for Azure deployment in secure environments with secrets stored in Azure Key Vault, as well as straightforward on-premises deployment.
- **[crypto-feargreed-mcp](https://github.com/kukapay/crypto-feargreed-mcp)**  -  Providing real-time and historical Crypto Fear & Greed Index data.
- **[crypto-indicators-mcp](https://github.com/kukapay/crypto-indicators-mcp)**  -  An MCP server providing a range of cryptocurrency technical analysis indicators and strategies.
- **[crypto-sentiment-mcp](https://github.com/kukapay/crypto-sentiment-mcp)**  -  An MCP server that delivers cryptocurrency sentiment analysis to AI agents.
- **[cryptopanic-mcp-server](https://github.com/kukapay/cryptopanic-mcp-server)** - Providing latest cryptocurrency news to AI agents, powered by CryptoPanic.
- **[Dappier](https://github.com/DappierAI/dappier-mcp)** - Connect LLMs to real-time, rights-cleared, proprietary data from trusted sources. Access specialized models for Real-Time Web Search, News, Sports, Financial Data, Crypto, and premium publisher content. Explore data models at [marketplace.dappier.com](https://marketplace.dappier.com/marketplace).
- **[Databricks](https://github.com/JordiNeil/mcp-databricks-server)** - Allows LLMs to run SQL queries, list and get details of jobs executions in a Databricks account.
- **[Datadog](https://github.com/GeLi2001/datadog-mcp-server)** - Datadog MCP Server for application tracing, monitoring, dashboard, incidents queries built on official datadog api.
- **[Data Exploration](https://github.com/reading-plus-ai/mcp-server-data-exploration)** - MCP server for autonomous data exploration on .csv-based datasets, providing intelligent insights with minimal effort. NOTE: Will execute arbitrary Python code on your machine, please use with caution!
- **[DaVinci Resolve](https://github.com/samuelgursky/davinci-resolve-mcp)** - MCP server integration for DaVinci Resolve providing powerful tools for video editing, color grading, media management, and project control.
- **[Dataset Viewer](https://github.com/privetin/dataset-viewer)** - Browse and analyze Hugging Face datasets with features like search, filtering, statistics, and data export
- **[DBHub](https://github.com/bytebase/dbhub/)** - Universal database MCP server connecting to MySQL, PostgreSQL, SQLite, DuckDB and etc.
- **[Deebo](https://github.com/snagasuri/deebo-prototype)** – Agentic debugging MCP server that helps AI coding agents delegate and fix hard bugs through isolated multi-agent hypothesis testing.
- **[Deep Research](https://github.com/reading-plus-ai/mcp-server-deep-research)** - Lightweight MCP server offering Grok/OpenAI/Gemini/Perplexity-style automated deep research exploration and structured reporting.
- **[DeepSeek MCP Server](https://github.com/DMontgomery40/deepseek-mcp-server)** - Model Context Protocol server integrating DeepSeek's advanced language models, in addition to [other useful API endpoints](https://github.com/DMontgomery40/deepseek-mcp-server?tab=readme-ov-file#features)
- **[Deepseek_R1](https://github.com/66julienmartin/MCP-server-Deepseek_R1)** - A Model Context Protocol (MCP) server implementation connecting Claude Desktop with DeepSeek's language models (R1/V3)
- **[deepseek-thinker-mcp](https://github.com/ruixingshi/deepseek-thinker-mcp)** - A MCP (Model Context Protocol) provider Deepseek reasoning content to MCP-enabled AI Clients, like Claude Desktop. Supports access to Deepseek's thought processes from the Deepseek API service or from a local Ollama server.
- **[Descope](https://github.com/descope-sample-apps/descope-mcp-server)** - An MCP server to integrate with [Descope](https://descope.com) to search audit logs, manage users, and more.
- **[DevDb](https://github.com/damms005/devdb-vscode?tab=readme-ov-file#mcp-configuration)** - An MCP server that runs right inside the IDE, for connecting to MySQL, Postgres, SQLite, and MSSQL databases.
- **[DevRev](https://github.com/kpsunil97/devrev-mcp-server)** - An MCP server to integrate with DevRev APIs to search through your DevRev Knowledge Graph where objects can be imported from diff. sources listed [here](https://devrev.ai/docs/import#available-sources).
- **[Dicom](https://github.com/ChristianHinge/dicom-mcp)** - An MCP server to query and retrieve medical images and for parsing and reading dicom-encapsulated documents (pdf etc.). 
- **[Dify](https://github.com/YanxingLiu/dify-mcp-server)** - A simple implementation of an MCP server for dify workflows.
- **[Discord](https://github.com/v-3/discordmcp)** - A MCP server to connect to Discord guilds through a bot and read and write messages in channels
- **[Discord](https://github.com/SaseQ/discord-mcp)** - A MCP server, which connects to Discord through a bot, and provides comprehensive integration with Discord.
- **[Discord](https://github.com/Klavis-AI/klavis/tree/main/mcp_servers/discord)** - For Discord API integration by Klavis AI
- **[Discourse](https://github.com/AshDevFr/discourse-mcp-server)** - A MCP server to search Discourse posts on a Discourse forum.
- **[Docker](https://github.com/ckreiling/mcp-server-docker)** - Integrate with Docker to manage containers, images, volumes, and networks.
- **[DPLP](https://github.com/szeider/mcp-dblp)**  - Searches the [DBLP](https://dblp.org) computer science bibliography database.
- **[Drupal](https://github.com/Omedia/mcp-server-drupal)** - Server for interacting with [Drupal](https://www.drupal.org/project/mcp) using STDIO transport layer.
- **[dune-analytics-mcp](https://github.com/kukapay/dune-analytics-mcp)** -  A mcp server that bridges Dune Analytics data to AI agents.
- **[EdgeOne Pages MCP](https://github.com/TencentEdgeOne/edgeone-pages-mcp)** - An MCP service for deploying HTML content to EdgeOne Pages and obtaining a publicly accessible URL.
- **[Elasticsearch](https://github.com/cr7258/elasticsearch-mcp-server)** - MCP server implementation that provides Elasticsearch interaction.
- **[ElevenLabs](https://github.com/mamertofabian/elevenlabs-mcp-server)** - A server that integrates with ElevenLabs text-to-speech API capable of generating full voiceovers with multiple voices.
- **[Email](https://github.com/Shy2593666979/mcp-server-email)** - This server enables users to send emails through various email providers, including Gmail, Outlook, Yahoo, Sina, Sohu, 126, 163, and QQ Mail. It also supports attaching files from specified directories, making it easy to upload attachments along with the email content.
- **[Ergo Blockchain MCP](https://github.com/marctheshark3/ergo-mcp)** -An MCP server to integrate Ergo Blockchain Node and Explorer APIs for checking address balances, analyzing transactions, viewing transaction history, performing forensic analysis of addresses, searching for tokens, and monitoring network status.
- **[Eunomia](https://github.com/whataboutyou-ai/eunomia-MCP-server)** - Extension of the Eunomia framework that connects Eunomia instruments with MCP servers
- **[EVM MCP Server](https://github.com/mcpdotdirect/evm-mcp-server)** - Comprehensive blockchain services for 30+ EVM networks, supporting native tokens, ERC20, NFTs, smart contracts, transactions, and ENS resolution.
- **[Everything Search](https://github.com/mamertofabian/mcp-everything-search)** - Fast file searching capabilities across Windows (using [Everything SDK](https://www.voidtools.com/support/everything/sdk/)), macOS (using mdfind command), and Linux (using locate/plocate command).
- **[Excel](https://github.com/haris-musa/excel-mcp-server)** - Excel manipulation including data reading/writing, worksheet management, formatting, charts, and pivot table.
- **[Fantasy PL](https://github.com/rishijatia/fantasy-pl-mcp)** - Give your coding agent direct access to up-to date Fantasy Premier League data
- **[fastn.ai – Unified API MCP Server](https://github.com/fastnai/mcp-fastn)** - A remote, dynamic MCP server with a unified API that connects to 1,000+ tools, actions, and workflows, featuring built-in authentication and monitoring.
- **[Fetch](https://github.com/zcaceres/fetch-mcp)** - A server that flexibly fetches HTML, JSON, Markdown, or plaintext.
- **[Fingertip](https://github.com/fingertip-com/fingertip-mcp)** - MCP server for Fingertip.com to search and create new sites.
- **[Figma](https://github.com/GLips/Figma-Context-MCP)** - Give your coding agent direct access to Figma file data, helping it one-shot design implementation.
- **[Firebase](https://github.com/gannonh/firebase-mcp)** - Server to interact with Firebase services including Firebase Authentication, Firestore, and Firebase Storage.
- **[FireCrawl](https://github.com/vrknetha/mcp-server-firecrawl)** - Advanced web scraping with JavaScript rendering, PDF support, and smart rate limiting
- **[FlightRadar24](https://github.com/sunsetcoder/flightradar24-mcp-server)** - A Claude Desktop MCP server that helps you track flights in real-time using Flightradar24 data.
- **[freqtrade-mcp](https://github.com/kukapay/freqtrade-mcp)** - An MCP server that integrates with the Freqtrade cryptocurrency trading bot.
- **[Ghost](https://github.com/MFYDev/ghost-mcp)** - A Model Context Protocol (MCP) server for interacting with Ghost CMS through LLM interfaces like Claude.
- **[Git](https://github.com/geropl/git-mcp-go)** - Allows LLM to interact with a local git repository, incl. optional push support.
- **[Github Actions](https://github.com/ko1ynnky/github-actions-mcp-server)** - A Model Context Protocol (MCP) server for interacting with Github Actions.
- **[GitHub Enterprise MCP](https://github.com/ddukbg/github-enterprise-mcp)** - A Model Context Protocol (MCP) server for interacting with GitHub Enterprise.
- **[Glean](https://github.com/longyi1207/glean-mcp-server)** - A server that uses Glean API to search and chat.
- **[Gmail](https://github.com/GongRzhe/Gmail-MCP-Server)** - A Model Context Protocol (MCP) server for Gmail integration in Claude Desktop with auto authentication support.
- **[Gmail Headless](https://github.com/baryhuang/mcp-headless-gmail)** - Remote hostable MCP server that can get and send Gmail messages without local credential or file system setup.
- **[Goal Story](https://github.com/hichana/goalstory-mcp)** - a Goal Tracker and Visualization Tool for personal and professional development.
- **[GOAT](https://github.com/goat-sdk/goat/tree/main/typescript/examples/by-framework/model-context-protocol)** - Run more than +200 onchain actions on any blockchain including Ethereum, Solana and Base.
- **[Godot](https://github.com/Coding-Solo/godot-mcp)** - A MCP server providing comprehensive Godot engine integration for project editing, debugging, and scene management.
- **[Golang Filesystem Server](https://github.com/mark3labs/mcp-filesystem-server)** - Secure file operations with configurable access controls built with Go!
- **[Goodnews](https://github.com/VectorInstitute/mcp-goodnews)** - A simple MCP server that delivers curated positive and uplifting news stories.
- **[Google Calendar](https://github.com/v-3/google-calendar)** - Integration with Google Calendar to check schedules, find time, and add/delete events
- **[Google Calendar](https://github.com/nspady/google-calendar-mcp)** - Google Calendar MCP Server for managing Google calendar events. Also supports searching for events by attributes like title and location.
- **[Google Custom Search](https://github.com/adenot/mcp-google-search)** - Provides Google Search results via the Google Custom Search API
- **[Google Sheets](https://github.com/xing5/mcp-google-sheets)** - Access and editing data to your Google Sheets.
- **[Google Sheets](https://github.com/rohans2/mcp-google-sheets)** - A MCP Server written in TypeScript to access and edit data in your Google Sheets.
- **[Google Tasks](https://github.com/zcaceres/gtasks-mcp)** - Google Tasks API Model Context Protocol Server.
- **[Google Vertex AI Search](https://github.com/ubie-oss/mcp-vertexai-search)** - Provides Google Vertex AI Search results by grounding a Gemini model with your own private data
- **[GraphQL Schema](https://github.com/hannesj/mcp-graphql-schema)** - Allow LLMs to explore large GraphQL schemas without bloating the context.
- **[HDW LinkedIn](https://github.com/horizondatawave/hdw-mcp-server)** - Access to profile data and management of user account with [HorizonDataWave.ai](https://horizondatawave.ai/).
- **[Heurist Mesh Agent](https://github.com/heurist-network/heurist-mesh-mcp-server)** - Access specialized web3 AI agents for blockchain analysis, smart contract security, token metrics, and blockchain interactions through the [Heurist Mesh network](https://github.com/heurist-network/heurist-agent-framework/tree/main/mesh).
- **[Holaspirit](https://github.com/syucream/holaspirit-mcp-server)** - Interact with [Holaspirit](https://www.holaspirit.com/).
- **[Home Assistant](https://github.com/tevonsb/homeassistant-mcp)** - Interact with [Home Assistant](https://www.home-assistant.io/) including viewing and controlling lights, switches, sensors, and all other Home Assistant entities.
- **[Home Assistant](https://github.com/voska/hass-mcp)** - Docker-ready MCP server for Home Assistant with entity management, domain summaries, automation support, and guided conversations. Includes pre-built container images for easy installation.
- **[HubSpot](https://github.com/buryhuang/mcp-hubspot)** - HubSpot CRM integration for managing contacts and companies. Create and retrieve CRM data directly through Claude chat.
- **[HuggingFace Spaces](https://github.com/evalstate/mcp-hfspace)** - Server for using HuggingFace Spaces, supporting Open Source Image, Audio, Text Models and more. Claude Desktop mode for easy integration.
- **[Hyperliquid](https://github.com/mektigboy/server-hyperliquid)** - An MCP server implementation that integrates the Hyperliquid SDK for exchange data.
- **[hyprmcp](https://github.com/stefanoamorelli/hyprmcp)** (by Stefano Amorelli) - Lightweight MCP server for `hyprland`.
- **[iFlytek Workflow](https://github.com/iflytek/ifly-workflow-mcp-server)** - Connect to iFlytek Workflow via the MCP server and run your own Agent.
- **[Image Generation](https://github.com/GongRzhe/Image-Generation-MCP-Server)** - This MCP server provides image generation capabilities using the Replicate Flux model.
- **[InfluxDB](https://github.com/idoru/influxdb-mcp-server)** - Run queries against InfluxDB OSS API v2.
- **[Inoyu](https://github.com/sergehuber/inoyu-mcp-unomi-server)** - Interact with an Apache Unomi CDP customer data platform to retrieve and update customer profiles
- **[Intercom](https://github.com/raoulbia-ai/mcp-server-for-intercom)** - An MCP-compliant server for retrieving customer support tickets from Intercom. This tool enables AI assistants like Claude Desktop and Cline to access and analyze your Intercom support tickets.
- **[iOS Simulator](https://github.com/InditexTech/mcp-server-simulator-ios-idb)** - A Model Context Protocol (MCP) server that enables LLMs to interact with iOS simulators (iPhone, iPad, etc.) through natural language commands.
- **[iTerm MCP](https://github.com/ferrislucas/iterm-mcp)** - Integration with iTerm2 terminal emulator for macOS, enabling LLMs to execute and monitor terminal commands.
- [iTerm MCP Server](https://github.com/rishabkoul/iTerm-MCP-Server) - A Model Context Protocol (MCP) server implementation for iTerm2 terminal integration. Able to manage multiple iTerm Sessions
- **[JavaFX](https://github.com/mcpso/mcp-server-javafx)** - Make drawings using a JavaFX canvas
- **[JDBC](https://github.com/quarkiverse/quarkus-mcp-servers/tree/main/jdbc)** - Connect to any JDBC-compatible database and query, insert, update, delete, and more. Supports MySQL, PostgreSQL, Oracle, SQL Server, sqllite and [more](https://github.com/quarkiverse/quarkus-mcp-servers/tree/main/jdbc#supported-jdbc-variants).
- **[JSON](https://github.com/GongRzhe/JSON-MCP-Server)** - JSON handling and processing server with advanced query capabilities using JSONPath syntax and support for array, string, numeric, and date operations.
- **[jupiter-mcp](https://github.com/kukapay/jupiter-mcp)** - An MCP server for executing token swaps on the Solana blockchain using Jupiter's new Ultra API.
- **[KiCad MCP](https://github.com/lamaalrajih/kicad-mcp)** - MCP server for KiCad on Mac, Windows, and Linux.
- **[Keycloak MCP](https://github.com/ChristophEnglisch/keycloak-model-context-protocol)** - This MCP server enables natural language interaction with Keycloak for user and realm management including creating, deleting, and listing users and realms.
- **[Kibana MCP](https://github.com/TocharianOU/mcp-server-kibana.git)** (by TocharianOU) - A community-maintained MCP server implementation that allows any MCP-compatible client to access and manage Kibana instances through natural language or programmatic requests.
- **[Kibela](https://github.com/kiwamizamurai/mcp-kibela-server)** (by kiwamizamurai) - Interact with Kibela API.
- **[kintone](https://github.com/macrat/mcp-server-kintone)** - Manage records and apps in [kintone](https://kintone.com) through LLM tools.
- **[Kong Konnect](https://github.com/Kong/mcp-konnect)** - A Model Context Protocol (MCP) server for interacting with Kong Konnect APIs, allowing AI assistants to query and analyze Kong Gateway configurations, traffic, and analytics.
- **[Kubernetes](https://github.com/Flux159/mcp-server-kubernetes)** - Connect to Kubernetes cluster and manage pods, deployments, and services.
- **[Kubernetes and OpenShift](https://github.com/manusa/kubernetes-mcp-server)** - A powerful Kubernetes MCP server with additional support for OpenShift. Besides providing CRUD operations for any Kubernetes resource, this server provides specialized tools to interact with your cluster.
- **[Langflow-DOC-QA-SERVER](https://github.com/GongRzhe/Langflow-DOC-QA-SERVER)** - A Model Context Protocol server for document Q&A powered by Langflow. It demonstrates core MCP concepts by providing a simple interface to query documents through a Langflow backend.
- **[Lightdash](https://github.com/syucream/lightdash-mcp-server)** - Interact with [Lightdash](https://www.lightdash.com/), a BI tool.
<<<<<<< HEAD
- **[Linear](https://github.com/tacticlaunch/mcp-linear)** - Interact with Linear project management system.
=======
- **[lsp-mcp](https://github.com/Tritlo/lsp-mcp)** - Interact with Language Servers usint the Language Server Protocol to provide additional context information via hover, code actions and completions.
>>>>>>> a6b09a00
- **[Linear](https://github.com/jerhadf/linear-mcp-server)** - Allows LLM to interact with Linear's API for project management, including searching, creating, and updating issues.
- **[Linear (Go)](https://github.com/geropl/linear-mcp-go)** - Allows LLM to interact with Linear's API via a single static binary.
- **[LINE](https://github.com/amornpan/py-mcp-line)** (by amornpan) - Implementation for LINE Bot integration that enables Language Models to read and analyze LINE conversations through a standardized interface. Features asynchronous operation, comprehensive logging, webhook event handling, and support for various message types.
- **[LlamaCloud](https://github.com/run-llama/mcp-server-llamacloud)** (by marcusschiesser) - Integrate the data stored in a managed index on [LlamaCloud](https://cloud.llamaindex.ai/)
- **[llm-context](https://github.com/cyberchitta/llm-context.py)** - Provides a repo-packing MCP tool with configurable profiles that specify file inclusion/exclusion patterns and optional prompts.
- **[lucene-mcp-server](https://github.com/VivekKumarNeu/MCP-Lucene-Server)** - spring boot server using Lucene for fast document search and management.
- **[mac-messages-mcp](https://github.com/carterlasalle/mac_messages_mcp)** - An MCP server that securely interfaces with your iMessage database via the Model Context Protocol (MCP), allowing LLMs to query and analyze iMessage conversations. It includes robust phone number validation, attachment processing, contact management, group chat handling, and full support for sending and receiving messages.
- **[MalwareBazaar_MCP](https://github.com/mytechnotalent/MalwareBazaar_MCP)** (by Kevin Thomas) - An AI-driven MCP server that autonomously interfaces with MalwareBazaar, delivering real-time threat intel and sample metadata for authorized cybersecurity research workflows.
- **[MariaDB](https://github.com/abel9851/mcp-server-mariadb)** - MariaDB database integration with configurable access controls in Python.
- **[Markdown2doc](https://github.com/Klavis-AI/klavis/tree/main/mcp_servers/pandoc)** - Convert between various file formats using Pandoc
- **[Markitdown](https://github.com/Klavis-AI/klavis/tree/main/mcp_servers/markitdown)** - Convert files to Markdown
- **[Maton](https://github.com/maton-ai/agent-toolkit/tree/main/modelcontextprotocol)** - Connect to your SaaS tools like HubSpot, Salesforce, and more.
- **[MCP Compass](https://github.com/liuyoshio/mcp-compass)** - Suggest the right MCP server for your needs
- **[MCP Create](https://github.com/tesla0225/mcp-create)** - A dynamic MCP server management service that creates, runs, and manages Model Context Protocol servers on-the-fly.
- **[MCP Installer](https://github.com/anaisbetts/mcp-installer)** - This server is a server that installs other MCP servers for you.
- **[mcp-k8s-go](https://github.com/strowk/mcp-k8s-go)** - Golang-based Kubernetes server for MCP to browse pods and their logs, events, namespaces and more. Built to be extensible.
- **[mcp-local-rag](https://github.com/nkapila6/mcp-local-rag)** - "primitive" RAG-like web search model context protocol (MCP) server that runs locally using Google's MediaPipe Text Embedder and DuckDuckGo Search. ✨ no APIs required ✨.
- **[mcp-proxy](https://github.com/sparfenyuk/mcp-proxy)** - Connect to MCP servers that run on SSE transport, or expose stdio servers as an SSE server.
- **[MCP Proxy Server](https://github.com/TBXark/mcp-proxy)** - An MCP proxy server that aggregates and serves multiple MCP resource servers through a single HTTP server.
- **[mem0-mcp](https://github.com/mem0ai/mem0-mcp)** - A Model Context Protocol server for Mem0, which helps with managing coding preferences.
- **[Membase](https://github.com/unibaseio/membase-mcp)** - Save and query your agent memory in distributed way by Membase.
- **[MetaTrader MCP](https://github.com/ariadng/metatrader-mcp-server)** - Enable AI LLMs to execute trades using MetaTrader 5 platform.
- **[MSSQL](https://github.com/aekanun2020/mcp-server/)** - MSSQL database integration with configurable access controls and schema inspection
- **[MSSQL](https://github.com/JexinSam/mssql_mcp_server)** (by jexin) - MCP Server for MSSQL database in Python
- **[MSSQL-Python](https://github.com/amornpan/py-mcp-mssql)** (by amornpan) - A read-only Python implementation for MSSQL database access with enhanced security features, configurable access controls, and schema inspection capabilities. Focuses on safe database interaction through Python ecosystem.
- **[MSSQL-MCP](https://github.com/daobataotie/mssql-mcp)** (by daobataotie) - MSSQL MCP that refer to the official website's SQLite MCP for modifications to adapt to MSSQL
- **[Markdownify](https://github.com/zcaceres/mcp-markdownify-server)** - MCP to convert almost anything to Markdown (PPTX, HTML, PDF, Youtube Transcripts and more)
- **[Microsoft Teams](https://github.com/InditexTech/mcp-teams-server)** - MCP server that integrates Microsoft Teams messaging (read, post, mention, list members and threads) 
- **[Mindmap](https://github.com/YuChenSSR/mindmap-mcp-server)** (by YuChenSSR) - A server that generates mindmaps from input containing markdown code.
- **[Minima](https://github.com/dmayboroda/minima)** - MCP server for RAG on local files
- **[Mobile MCP](https://github.com/mobile-next/mobile-mcp)** (by Mobile Next) - MCP server for Mobile(iOS/Android) automation, app scraping and development using physical devices or simulators/emulators.
- **[MongoDB](https://github.com/kiliczsh/mcp-mongo-server)** - A Model Context Protocol Server for MongoDB.
- **[MongoDB Lens](https://github.com/furey/mongodb-lens)** - Full Featured MCP Server for MongoDB Databases.
- **[Monday.com](https://github.com/sakce/mcp-server-monday)** - MCP Server to interact with Monday.com boards and items.
- **[Morningstar](https://github.com/Morningstar/morningstar-mcp-server)** - MCP Server to interact with Morningstar Research, Editorial and Datapoints
- **[Multicluster-MCP-Sever](https://github.com/yanmxa/multicluster-mcp-server)** - The gateway for GenAI systems to interact with multiple Kubernetes clusters.
- **[MySQL](https://github.com/benborla/mcp-server-mysql)** (by benborla) - MySQL database integration in NodeJS with configurable access controls and schema inspection
- **[MySQL](https://github.com/designcomputer/mysql_mcp_server)** (by DesignComputer) - MySQL database integration in Python with configurable access controls and schema inspection
- **[n8n](https://github.com/leonardsellem/n8n-mcp-server)** - This MCP server provides tools and resources for AI assistants to manage n8n workflows and executions, including listing, creating, updating, and deleting workflows, as well as monitoring their execution status.
- **[NASA](https://github.com/ProgramComputer/NASA-MCP-server)** (by ProgramComputer) - Access to a unified gateway of NASA's data sources including but not limited to APOD, NEO, EPIC, GIBS.
- **[Nasdaq Data Link](https://github.com/stefanoamorelli/nasdaq-data-link-mcp)** (by stefanoamorelli) - An MCP server to access, explore, and interact with Nasdaq Data Link’s extensive and valuable financial and economic datasets.
- **[National Parks](https://github.com/KyrieTangSheng/mcp-server-nationalparks)** - The server provides latest information of park details, alerts, visitor centers, campgrounds, hiking trails, and events for U.S. National Parks.
- **[NAVER](https://github.com/pfldy2850/py-mcp-naver)** (by pfldy2850) - This MCP server provides tools to interact with various Naver services, such as searching blogs, news, books, and more.
- **[NBA](https://github.com/Taidgh-Robinson/nba-mcp-server)** - This MCP server provides tools to fetch recent and historical NBA games including basic and advanced statistics.
- **[NS Travel Information](https://github.com/r-huijts/ns-mcp-server)** - Access Dutch Railways (NS) real-time train travel information and disruptions through the official NS API.

- **[Neo4j](https://github.com/da-okazaki/mcp-neo4j-server)** - A community built server that interacts with Neo4j Graph Database.
- **[Neovim](https://github.com/bigcodegen/mcp-neovim-server)** - An MCP Server for your Neovim session.
- **[nomad-mcp](https://github.com/kocierik/mcp-nomad)** - A server that provides a set of tools for managing Nomad clusters through the MCP.
- **[Notion](https://github.com/suekou/mcp-notion-server)** (by suekou) - Interact with Notion API.
- **[Notion](https://github.com/v-3/notion-server)** (by v-3) - Notion MCP integration. Search, Read, Update, and Create pages through Claude chat.
- **[ntfy-mcp](https://github.com/teddyzxcv/ntfy-mcp)** (by teddyzxcv) - The MCP server that keeps you informed by sending the notification on phone using ntfy
- **[oatpp-mcp](https://github.com/oatpp/oatpp-mcp)** - C++ MCP integration for Oat++. Use [Oat++](https://oatpp.io) to build MCP servers.
- **[Obsidian Markdown Notes](https://github.com/calclavia/mcp-obsidian)** - Read and search through your Obsidian vault or any directory containing Markdown notes
- **[obsidian-mcp](https://github.com/StevenStavrakis/obsidian-mcp)** - (by Steven Stavrakis) An MCP server for Obsidian.md with tools for searching, reading, writing, and organizing notes.
- **[OceanBase](https://github.com/yuanoOo/oceanbase_mcp_server)** - (by yuanoOo) A Model Context Protocol (MCP) server that enables secure interaction with OceanBase databases.
- **[Office-PowerPoint-MCP-Server](https://github.com/GongRzhe/Office-PowerPoint-MCP-Server)** - A Model Context Protocol (MCP) server for creating, reading, and manipulating Microsoft PowerPoint documents. 
- **[Office-Word-MCP-Server](https://github.com/GongRzhe/Office-Word-MCP-Server)** - A Model Context Protocol (MCP) server for creating, reading, and manipulating Microsoft Word documents. 
- **[Okta](https://github.com/kapilduraphe/okta-mcp-server)** - Interact with Okta API.
- **[OneNote](https://github.com/rajvirtual/MCP-Servers/tree/master/onenote)** - (by Rajesh Vijay) An MCP server that connects to Microsoft OneNote using the Microsoft Graph API. Reading notebooks, sections, and pages from OneNote,Creating new notebooks, sections, and pages in OneNote.
- **[OpenAI WebSearch MCP](https://github.com/ConechoAI/openai-websearch-mcp)** - This is a Python-based MCP server that provides OpenAI `web_search` build-in tool.
- **[OpenAPI](https://github.com/snaggle-ai/openapi-mcp-server)** - Interact with [OpenAPI](https://www.openapis.org/) APIs.
- **[OpenAPI AnyApi](https://github.com/baryhuang/mcp-server-any-openapi)** - Interact with large [OpenAPI](https://www.openapis.org/) docs using built-in semantic search for endpoints. Allows for customizing the MCP server prefix.
- **[OpenAPI Schema](https://github.com/hannesj/mcp-openapi-schema)** - Allow LLMs to explore large [OpenAPI](https://www.openapis.org/) schemas without bloating the context.
- **[OpenCTI](https://github.com/Spathodea-Network/opencti-mcp)** - Interact with OpenCTI platform to retrieve threat intelligence data including reports, indicators, malware and threat actors.
- **[OpenDota](https://github.com/asusevski/opendota-mcp-server)** - Interact with OpenDota API to retrieve Dota 2 match data, player statistics, and more.
- **[OpenRPC](https://github.com/shanejonas/openrpc-mpc-server)** - Interact with and discover JSON-RPC APIs via [OpenRPC](https://open-rpc.org).
- **[Open Strategy Partners Marketing Tools](https://github.com/open-strategy-partners/osp_marketing_tools)** - Content editing codes, value map, and positioning tools for product marketing.
- **[Outline](https://github.com/Vortiago/mcp-outline)** - MCP Server to interact with [Outline](https://www.getoutline.com) knowledge base to search, read, create, and manage documents and their content, access collections, add comments, and manage document backlinks.
- **[pancakeswap-poolspy-mcp](https://github.com/kukapay/pancakeswap-poolspy-mcp)** - An MCP server that tracks newly created liquidity pools on Pancake Swap.
- **[Pandoc](https://github.com/vivekVells/mcp-pandoc)** - MCP server for seamless document format conversion using Pandoc, supporting Markdown, HTML, PDF, DOCX (.docx), csv and more.
- **[Phone MCP](https://github.com/hao-cyber/phone-mcp)** - 📱 A powerful plugin that lets you control your Android phone. Enables AI agents to perform complex tasks like automatically playing music based on weather or making calls and sending texts.
- **[PIF](https://github.com/hungryrobot1/MCP-PIF)** - A Personal Intelligence Framework (PIF), providing tools for file operations, structured reasoning, and journal-based documentation to support continuity and evolving human-AI collaboration across sessions.
- **[Pinecone](https://github.com/sirmews/mcp-pinecone)** - MCP server for searching and uploading records to Pinecone. Allows for simple RAG features, leveraging Pinecone's Inference API.
- **[Placid.app](https://github.com/felores/placid-mcp-server)** - Generate image and video creatives using Placid.app templates
- **[Plane](https://github.com/kelvin6365/plane-mcp-server)** - This MCP Server will help you to manage projects and issues through Plane's API
- **[Playwright](https://github.com/executeautomation/mcp-playwright)** - This MCP Server will help you run browser automation and webscraping using Playwright
- **[Postman](https://github.com/shannonlal/mcp-postman)** - MCP server for running Postman Collections locally via Newman. Allows for simple execution of Postman Server and returns the results of whether the collection passed all the tests.
- **[Productboard](https://github.com/kenjihikmatullah/productboard-mcp)** - Integrate the Productboard API into agentic workflows via MCP.
- **[Prometheus](https://github.com/pab1it0/prometheus-mcp-server)** - Query and analyze Prometheus - open-source monitoring system.
- **[PubChem](https://github.com/sssjiang/pubchem_mcp_server)** - extract drug information from pubchem API.
- **[Pulumi](https://github.com/dogukanakkaya/pulumi-mcp-server)** - MCP Server to Interact with Pulumi API, creates and lists Stacks
- **[Pushover](https://github.com/ashiknesin/pushover-mcp)** - Send instant notifications to your devices using [Pushover.net](https://pushover.net/)
- **[Quarkus](https://github.com/quarkiverse/quarkus-mcp-servers)** - MCP servers for the Quarkus Java framework.
- **[QGIS](https://github.com/jjsantos01/qgis_mcp)** - connects QGIS to Claude AI through the MCP. This integration enables prompt-assisted project creation, layer loading, code execution, and more.
- **[QuickChart](https://github.com/GongRzhe/Quickchart-MCP-Server)** - A Model Context Protocol server for generating charts using QuickChart.io
- **[Qwen_Max](https://github.com/66julienmartin/MCP-server-Qwen_Max)** - A Model Context Protocol (MCP) server implementation for the Qwen models.
- **[RabbitMQ](https://github.com/kenliao94/mcp-server-rabbitmq)** - The MCP server that interacts with RabbitMQ to publish and consume messages.
- **[RAG Web Browser](https://github.com/apify/mcp-server-rag-web-browser)** An MCP server for Apify's open-source RAG Web Browser [Actor](https://apify.com/apify/rag-web-browser) to perform web searches, scrape URLs, and return content in Markdown.
- **[Raindrop.io](https://github.com/hiromitsusasaki/raindrop-io-mcp-server)** - An integration that allows LLMs to interact with Raindrop.io bookmarks using the Model Context Protocol (MCP).
- **[Reaper](https://github.com/dschuler36/reaper-mcp-server)** - Interact with your [Reaper](https://www.reaper.fm/) (Digital Audio Workstation) projects.
- **[Redis](https://github.com/GongRzhe/REDIS-MCP-Server)** - Redis database operations and caching microservice server with support for key-value operations, expiration management, and pattern-based key listing.
- **[Redis](https://github.com/prajwalnayak7/mcp-server-redis)** MCP server to interact with Redis Server, AWS Memory DB, etc for caching or other use-cases where in-memory and key-value based storage is appropriate
- **[Rememberizer AI](https://github.com/skydeckai/mcp-server-rememberizer)** - An MCP server designed for interacting with the Rememberizer data source, facilitating enhanced knowledge retrieval.
- **[Replicate](https://github.com/deepfates/mcp-replicate)** - Search, run and manage machine learning models on Replicate through a simple tool-based interface. Browse models, create predictions, track their status, and handle generated images.
- **[Resend](https://github.com/Klavis-AI/klavis/tree/main/mcp_servers/resend)** - Send email using Resend services
- **[Rquest](https://github.com/xxxbrian/mcp-rquest)** - An MCP server providing realistic browser-like HTTP request capabilities with accurate TLS/JA3/JA4 fingerprints for bypassing anti-bot measures.
- **[Rijksmuseum](https://github.com/r-huijts/rijksmuseum-mcp)** - Interface with the Rijksmuseum API to search artworks, retrieve artwork details, access image tiles, and explore user collections.
- **[Riot Games](https://github.com/jifrozen0110/mcp-riot)** - MCP server for League of Legends – fetch player info, ranks, champion stats, and match history via Riot API.
- **[Rust MCP Filesystem](https://github.com/rust-mcp-stack/rust-mcp-filesystem)** - Fast, asynchronous MCP server for efficient handling of various filesystem operations built with the power of Rust.
- **[Salesforce MCP](https://github.com/smn2gnt/MCP-Salesforce)** - Interact with Salesforce Data and Metadata
- **[Scholarly](https://github.com/adityak74/mcp-scholarly)** - A MCP server to search for scholarly and academic articles.
- **[scrapling-fetch](https://github.com/cyberchitta/scrapling-fetch-mcp)** - Access text content from bot-protected websites. Fetches HTML/markdown from sites with anti-automation measures using Scrapling.
- **[SearXNG](https://github.com/ihor-sokoliuk/mcp-searxng)** - A Model Context Protocol Server for [SearXNG](https://docs.searxng.org)
- **[SEC EDGAR](https://github.com/stefanoamorelli/sec-edgar-mcp)** - (by Stefano Amorelli) A community Model Context Protocol Server to access financial filings and data through the U.S. Securities and Exchange Commission ([SEC](https://www.sec.gov/)) `Electronic Data Gathering, Analysis, and Retrieval` ([EDGAR](https://www.sec.gov/submit-filings/about-edgar)) database
- **[ServiceNow](https://github.com/osomai/servicenow-mcp)** - A MCP server to interact with a ServiceNow instance
- **[Shopify](https://github.com/GeLi2001/shopify-mcp)** - MCP to interact with Shopify API including order, product, customers and so on.
- **[Siri Shortcuts](https://github.com/dvcrn/mcp-server-siri-shortcuts)** - MCP to interact with Siri Shortcuts on macOS. Exposes all Shortcuts as MCP tools.
- **[Slack](https://github.com/korotovsky/slack-mcp-server)** - The most powerful MCP server for Slack Workspaces. This integration supports both Stdio and SSE transports, proxy settings and does not require any permissions or bots being created or approved by Workspace admins 😏.
- **[Snowflake](https://github.com/isaacwasserman/mcp-snowflake-server)** - This MCP server enables LLMs to interact with Snowflake databases, allowing for secure and controlled data operations.
- **[Solver](https://github.com/szeider/mcp-solver)** - Solves constraint satisfaction and optimization problems . 
- **[SoccerDataAPI](https://github.com/yeonupark/mcp-soccer-data)** - This MCP server provides real-time football match data based on the SoccerDataAPI.
- **[Solana Agent Kit](https://github.com/sendaifun/solana-agent-kit/tree/main/examples/agent-kit-mcp-server)** - This MCP server enables LLMs to interact with the Solana blockchain with help of Solana Agent Kit by SendAI, allowing for 40+ protcool actions and growing
- **[Spotify](https://github.com/varunneal/spotify-mcp)** - This MCP allows an LLM to play and use Spotify.
- **[Starwind UI](https://github.com/Boston343/starwind-ui-mcp/)** - This MCP provides relevant commands, documentation, and other information to allow LLMs to take full advantage of Starwind UI's open source Astro components.
- **[Strava](https://github.com/r-huijts/strava-mcp)** - Connect to the Strava API to access activity data, athlete profiles, segments, and routes, enabling fitness tracking and analysis with Claude.
- **[Stripe](https://github.com/atharvagupta2003/mcp-stripe)** - This MCP allows integration with Stripe for handling payments, customers, and refunds.
- **[ShaderToy](https://github.com/wilsonchenghy/ShaderToy-MCP)** - This MCP server lets LLMs to interact with the ShaderToy API, allowing LLMs to learn from compute shaders examples and enabling them to create complex GLSL shaders that they are previously not capable of.
- **[Talk To Figma](https://github.com/sonnylazuardi/cursor-talk-to-figma-mcp)** - This MCP server enables LLMs to interact with Figma, allowing them to read and modify designs programmatically.
- **[TMDB](https://github.com/Laksh-star/mcp-server-tmdb)** - This MCP server integrates with The Movie Database (TMDB) API to provide movie information, search capabilities, and recommendations.
- **[Tavily search](https://github.com/RamXX/mcp-tavily)** - An MCP server for Tavily's search & news API, with explicit site inclusions/exclusions
- **[Telegram](https://github.com/chigwell/telegram-mcp)** - An MCP server that provides paginated chat reading, message retrieval, and message sending capabilities for Telegram through Telethon integration.
- **[Telegram-Client](https://github.com/chaindead/telegram-mcp)** - A Telegram API bridge that manages user data, dialogs, messages, drafts, read status, and more for seamless interactions.
- **[Terminal-Control](https://github.com/GongRzhe/terminal-controller-mcp)** - A MCP server that enables secure terminal command execution, directory navigation, and file system operations through a standardized interface.
- **[TFT-Match-Analyzer](https://github.com/GeLi2001/tft-mcp-server)** - MCP server for teamfight tactics match history & match details fetching, providing user the detailed context for every match.
- **[thegraph-mcp](https://github.com/kukapay/thegraph-mcp)** - An MCP server that powers AI agents with indexed blockchain data from The Graph.
- **[Ticketmaster](https://github.com/delorenj/mcp-server-ticketmaster)** - Search for events, venues, and attractions through the Ticketmaster Discovery API
- **[TickTick](https://github.com/alexarevalo9/ticktick-mcp-server)** - A Model Context Protocol (MCP) server designed to integrate with the TickTick task management platform, enabling intelligent context-aware task operations and automation.
- **[Todoist](https://github.com/abhiz123/todoist-mcp-server)** - Interact with Todoist to manage your tasks.
- **[token-minter-mcp](https://github.com/kukapay/token-minter-mcp)** - An MCP server providing tools for AI agents to mint ERC-20 tokens across multiple blockchains.
- **[token-revoke-mcp](https://github.com/kukapay/token-revoke-mcp)** - An MCP server for checking and revoking ERC-20 token allowances across multiple blockchains.
- **[Typesense](https://github.com/suhail-ak-s/mcp-typesense-server)** - A Model Context Protocol (MCP) server implementation that provides AI models with access to Typesense search capabilities. This server enables LLMs to discover, search, and analyze data stored in Typesense collections.
- **[Travel Planner](https://github.com/GongRzhe/TRAVEL-PLANNER-MCP-Server)** - Travel planning and itinerary management server integrating with Google Maps API for location search, place details, and route calculations.
- **[uniswap-poolspy-mcp](https://github.com/kukapay/uniswap-poolspy-mcp)** - An MCP server that tracks newly created liquidity pools on Uniswap across nine blockchain networks.
- **[uniswap-trader-mcp](https://github.com/kukapay/uniswap-trader-mcp)** -An MCP server for AI agents to automate token swaps on Uniswap DEX across multiple blockchains.
- **[Unity Catalog](https://github.com/ognis1205/mcp-server-unitycatalog)** - An MCP server that enables LLMs to interact with Unity Catalog AI, supporting CRUD operations on Unity Catalog Functions and executing them as MCP tools.
- **[Unity3d Game Engine](https://github.com/CoderGamester/mcp-unity)** - An MCP server that enables LLMs to interact with Unity3d Game Engine, supporting access to a variety of the Unit's Editor engine tools (e.g. Console Logs, Test Runner logs, Editor functions, hierarchy state, etc) and executing them as MCP tools or gather them as resources.
- **[Unity Integration (Advanced)](https://github.com/quazaai/UnityMCPIntegration)** - Advanced Unity3d Game Engine MCP which supports ,Execution of Any Editor Related Code Directly Inside of Unity, Fetch Logs, Get Editor State and Allow File Access of the Project making it much more useful in Script Editing or asset creation.
- **[Vega-Lite](https://github.com/isaacwasserman/mcp-vegalite-server)** - Generate visualizations from fetched data using the VegaLite format and renderer.
- **[Video Editor](https://github.com/burningion/video-editing-mcp)** - A Model Context Protocol Server to add, edit, and search videos with [Video Jungle](https://www.video-jungle.com/).
- **[Virtual location (Google Street View,etc.)](https://github.com/mfukushim/map-traveler-mcp)** - Integrates Google Map, Google Street View, PixAI, Stability.ai, ComfyUI API and Bluesky to provide a virtual location simulation in LLM (written in Effect.ts)
- **[VolcEngine TOS](https://github.com/dinghuazhou/sample-mcp-server-tos)** - A sample MCP server for VolcEngine TOS that flexibly get objects from TOS.
- **[Wanaku MCP Router](https://github.com/wanaku-ai/wanaku/)** - The Wanaku MCP Router is a SSE-based MCP server that provides an extensible routing engine that allows integrating your enterprise systems with AI agents.
- **[Webflow](https://github.com/kapilduraphe/webflow-mcp-server)** - Interfact with the Webflow APIs
- **[whale-tracker-mcp](https://github.com/kukapay/whale-tracker-mcp)**  -  A mcp server for tracking cryptocurrency whale transactions. 
- **[Whois MCP](https://github.com/bharathvaj-ganesan/whois-mcp)** - MCP server that performs whois lookup against domain, IP, ASN and TLD. 
- **[Wikidata MCP](https://github.com/zzaebok/mcp-wikidata)** - Wikidata MCP server that interact with Wikidata, by searching identifiers, extracting metadata, and executing sparql query.
- **[WildFly MCP](https://github.com/wildfly-extras/wildfly-mcp)** - WildFly MCP server that enables LLM to interact with running WildFly servers (retrieve metrics, logs, invoke operations, ...).
- **[Windows CLI](https://github.com/SimonB97/win-cli-mcp-server)** - MCP server for secure command-line interactions on Windows systems, enabling controlled access to PowerShell, CMD, and Git Bash shells.
- **[World Bank data API](https://github.com/anshumax/world_bank_mcp_server)** - A server that fetches data indicators available with the World Bank as part of their data API
- **[X (Twitter)](https://github.com/EnesCinr/twitter-mcp)** (by EnesCinr) - Interact with twitter API. Post tweets and search for tweets by query.
- **[X (Twitter)](https://github.com/vidhupv/x-mcp)** (by vidhupv) - Create, manage and publish X/Twitter posts directly through Claude chat.
- **[xcodebuild](https://github.com/ShenghaiWang/xcodebuild)**  - 🍎 Build iOS Xcode workspace/project and feed back errors to llm.
- **[Xero-mcp-server](https://github.com/john-zhang-dev/xero-mcp)** - Enabling clients to interact with Xero system for streamlined accounting, invoicing, and business operations.
- **[XiYan](https://github.com/XGenerationLab/xiyan_mcp_server)** - 🗄️ An MCP server that supports fetching data from a database using natural language queries, powered by XiyanSQL as the text-to-SQL LLM.
- **[XMind](https://github.com/apeyroux/mcp-xmind)** - Read and search through your XMind directory containing XMind files.
- **[YouTube](https://github.com/Klavis-AI/klavis/tree/main/mcp_servers/youtube)** - Extract Youtube video information (with proxies support).
- **[YouTube](https://github.com/ZubeidHendricks/youtube-mcp-server)** - Comprehensive YouTube API integration for video management, Shorts creation, and analytics.
- **[mcp_weather](https://github.com/isdaniel/mcp_weather_server)** - Get weather information from https://api.open-meteo.com API.

## 📚 Frameworks

These are high-level frameworks that make it easier to build MCP servers or clients.

### For servers

* **[EasyMCP](https://github.com/zcaceres/easy-mcp/)** (TypeScript)
- **[FastAPI to MCP auto generator](https://github.com/tadata-org/fastapi_mcp)** – A zero-configuration tool for automatically exposing FastAPI endpoints as MCP tools by **[Tadata](https://tadata.com/)**
* **[FastMCP](https://github.com/punkpeye/fastmcp)** (TypeScript)
* **[Foxy Contexts](https://github.com/strowk/foxy-contexts)** – A library to build MCP servers in Golang by **[strowk](https://github.com/strowk)**
* **[Higress MCP Server Hosting](https://github.com/alibaba/higress/tree/main/plugins/wasm-go/mcp-servers)** - A solution for hosting MCP Servers by extending the API Gateway (based on Envoy) with wasm plugins.
* **[MCP-Framework](https://mcp-framework.com)** Build MCP servers with elegance and speed in Typescript. Comes with a CLI to create your project with `mcp create app`. Get started with your first server in under 5 minutes by **[Alex Andru](https://github.com/QuantGeekDev)**
* **[Quarkus MCP Server SDK](https://github.com/quarkiverse/quarkus-mcp-server)** (Java)
* **[Template MCP Server](https://github.com/mcpdotdirect/template-mcp-server)** - A CLI tool to create a new Model Context Protocol server project with TypeScript support, dual transport options, and an extensible structure

### For clients

* **[codemirror-mcp](https://github.com/marimo-team/codemirror-mcp)** - CodeMirror extension that implements the Model Context Protocol (MCP) for resource mentions and prompt commands

## 📚 Resources

Additional resources on MCP.

- **[AiMCP](https://www.aimcp.info)** - A collection of MCP clients&servers to find the right mcp tools by **[Hekmon](https://github.com/hekmon8)**
- **[Awesome Crypto MCP Servers by badkk](https://github.com/badkk/awesome-crypto-mcp-servers)** - A curated list of MCP servers by **[Luke Fan](https://github.com/badkk)**
- **[Awesome MCP Servers by appcypher](https://github.com/appcypher/awesome-mcp-servers)** - A curated list of MCP servers by **[Stephen Akinyemi](https://github.com/appcypher)**
- **[Awesome MCP Servers by punkpeye](https://github.com/punkpeye/awesome-mcp-servers)** (**[website](https://glama.ai/mcp/servers)**) - A curated list of MCP servers by **[Frank Fiegel](https://github.com/punkpeye)**
- **[Awesome MCP Servers by wong2](https://github.com/wong2/awesome-mcp-servers)** (**[website](https://mcpservers.org)**) - A curated list of MCP servers by **[wong2](https://github.com/wong2)**
- **[Awesome Remote MCP Servers by JAW9C](https://github.com/jaw9c/awesome-remote-mcp-servers)** - A curated list of **remote** MCP servers, including thier authentication support by **[JAW9C](https://github.com/jaw9c)**
- **[Discord Server](https://glama.ai/mcp/discord)** – A community discord server dedicated to MCP by **[Frank Fiegel](https://github.com/punkpeye)**
- **[Discord Server (ModelContextProtocol)](https://discord.gg/jHEGxQu2a5)** – Connect with developers, share insights, and collaborate on projects in an active Discord community dedicated to the Model Context Protocol by **[Alex Andru](https://github.com/QuantGeekDev)**
- <img height="12" width="12" src="https://raw.githubusercontent.com/klavis-ai/klavis/main/static/klavis-ai.png" alt="Klavis Logo" /> **[Klavis AI](https://www.klavis.ai)** - Open Source MCP Infra. Hosted MCP servers and MCP clients on Slack and Discord.
- **[MCP Marketplace Web Plugin](https://github.com/AI-Agent-Hub/mcp-marketplace)** MCP Marketplace is a small Web UX plugin to integrate with AI applications, Support various MCP Server API Endpoint (e.g pulsemcp.com/deepnlp.org and more). Allowing user to browse, paginate and select various MCP servers by different categories. [Pypi](https://pypi.org/project/mcp-marketplace) | [Maintainer](https://github.com/AI-Agent-Hub) | [Website](http://www.deepnlp.org/store/ai-agent/mcp-server)
- **[MCP Router](https://mcp-router.net)** – Free Windows and macOS app that simplifies MCP management while providing seamless app authentication and powerful log visualization by **[MCP Router](https://github.com/mcp-router/mcp-router)**
- **[MCP Badges](https://github.com/mcpx-dev/mcp-badges)** – Quickly highlight your MCP project with clear, eye-catching badges, by **[Ironben](https://github.com/nanbingxyz)**
- **[MCP Servers Hub](https://github.com/apappascs/mcp-servers-hub)** (**[website](https://mcp-servers-hub-website.pages.dev/)**) - A curated list of MCP servers by **[apappascs](https://github.com/apappascs)**
- **[MCP X Community](https://x.com/i/communities/1861891349609603310)** – A X community for MCP by **[Xiaoyi](https://x.com/chxy)**
- **[mcp-cli](https://github.com/wong2/mcp-cli)** - A CLI inspector for the Model Context Protocol by **[wong2](https://github.com/wong2)**
- **[mcp-get](https://mcp-get.com)** - Command line tool for installing and managing MCP servers by **[Michael Latman](https://github.com/michaellatman)**
- **[mcp-guardian](https://github.com/eqtylab/mcp-guardian)** - GUI application + tools for proxying / managing control of MCP servers by **[EQTY Lab](https://eqtylab.io)**
- **[mcpm](https://github.com/pathintegral-institute/mcpm.sh)** ([website](https://mcpm.sh)) - MCP Manager (MCPM) is a Homebrew-like service for managing Model Context Protocol (MCP) servers across clients by **[Pathintegral](https://github.com/pathintegral-institute)**
- **[mcp-manager](https://github.com/zueai/mcp-manager)** - Simple Web UI to install and manage MCP servers for Claude Desktop by **[Zue](https://github.com/zueai)**
- **[MCPHub](https://github.com/Jeamee/MCPHub-Desktop)** – An Open Source macOS & Windows GUI Desktop app for discovering, installing and managing MCP servers by **[Jeamee](https://github.com/jeamee)**
- **[mcp.natoma.id](https://mcp.natoma.id)** – A Hosted MCP Platform to discover, install, manage and deploy MCP servers by **[Natoma Labs](https://www.natoma.id)**
- **[mcp.run](https://mcp.run)** - A hosted registry and control plane to install & run secure + portable MCP Servers.
- **[mcp-dockmaster](https://mcp-dockmaster.com)** - An Open-Sourced UI to install and manage MCP servers for Windows, Linux and MacOS.
- **[MCP Servers Rating and User Reviews](http://www.deepnlp.org/store/ai-agent/mcp-server)** - Website to rate MCP servers, write authentic user reviews, and [search engine for agent & mcp](http://www.deepnlp.org/search/agent)
- **[MCPVerse](https://mcpverse.dev)** - A portal for creating & hosting authenticated MCP servers and connecting to them securely.
- <img height="12" width="12" src="https://mkinf.io/favicon-lilac.png" alt="mkinf Logo" /> **[mkinf](https://mkinf.io)** - An Open Source registry of hosted MCP Servers to accelerate AI agent workflows.
- **[Open-Sourced MCP Servers Directory](https://github.com/chatmcp/mcp-directory)** - A curated list of MCP servers by **[mcpso](https://mcp.so)**
- <img height="12" width="12" src="https://opentools.com/favicon.ico" alt="OpenTools Logo" /> **[OpenTools](https://opentools.com)** - An open registry for finding, installing, and building with MCP servers by **[opentoolsteam](https://github.com/opentoolsteam)**
- **[PulseMCP](https://www.pulsemcp.com)** ([API](https://www.pulsemcp.com/api)) - Community hub & weekly newsletter for discovering MCP servers, clients, articles, and news by **[Tadas Antanavicius](https://github.com/tadasant)**, **[Mike Coughlin](https://github.com/macoughl)**, and **[Ravina Patel](https://github.com/ravinahp)**
- **[r/mcp](https://www.reddit.com/r/mcp)** – A Reddit community dedicated to MCP by **[Frank Fiegel](https://github.com/punkpeye)**
- **[r/modelcontextprotocol](https://www.reddit.com/r/modelcontextprotocol)** – A Model Context Protocol community Reddit page - discuss ideas, get answers to your questions, network with like-minded people, and showcase your projects! by **[Alex Andru](https://github.com/QuantGeekDev)**


- **[Smithery](https://smithery.ai/)** - A registry of MCP servers to find the right tools for your LLM agents by **[Henry Mao](https://github.com/calclavia)**
- **[Toolbase](https://gettoolbase.ai)** - Desktop application that manages tools and MCP servers with just a few clicks - no coding required by **[gching](https://github.com/gching)**

## 🚀 Getting Started

### Using MCP Servers in this Repository
Typescript-based servers in this repository can be used directly with `npx`.

For example, this will start the [Memory](src/memory) server:
```sh
npx -y @modelcontextprotocol/server-memory
```

Python-based servers in this repository can be used directly with [`uvx`](https://docs.astral.sh/uv/concepts/tools/) or [`pip`](https://pypi.org/project/pip/). `uvx` is recommended for ease of use and setup.

For example, this will start the [Git](src/git) server:
```sh
# With uvx
uvx mcp-server-git

# With pip
pip install mcp-server-git
python -m mcp_server_git
```

Follow [these](https://docs.astral.sh/uv/getting-started/installation/) instructions to install `uv` / `uvx` and [these](https://pip.pypa.io/en/stable/installation/) to install `pip`.

### Using an MCP Client
However, running a server on its own isn't very useful, and should instead be configured into an MCP client. For example, here's the Claude Desktop configuration to use the above server:

```json
{
  "mcpServers": {
    "memory": {
      "command": "npx",
      "args": ["-y", "@modelcontextprotocol/server-memory"]
    }
  }
}
```

Additional examples of using the Claude Desktop as an MCP client might look like:

```json
{
  "mcpServers": {
    "filesystem": {
      "command": "npx",
      "args": ["-y", "@modelcontextprotocol/server-filesystem", "/path/to/allowed/files"]
    },
    "git": {
      "command": "uvx",
      "args": ["mcp-server-git", "--repository", "path/to/git/repo"]
    },
    "github": {
      "command": "npx",
      "args": ["-y", "@modelcontextprotocol/server-github"],
      "env": {
        "GITHUB_PERSONAL_ACCESS_TOKEN": "<YOUR_TOKEN>"
      }
    },
    "postgres": {
      "command": "npx",
      "args": ["-y", "@modelcontextprotocol/server-postgres", "postgresql://localhost/mydb"]
    }
  }
}
```

## 🛠️ Creating Your Own Server

Interested in creating your own MCP server? Visit the official documentation at [modelcontextprotocol.io](https://modelcontextprotocol.io/introduction) for comprehensive guides, best practices, and technical details on implementing MCP servers.

## 🤝 Contributing

See [CONTRIBUTING.md](CONTRIBUTING.md) for information about contributing to this repository.

## 🔒 Security

See [SECURITY.md](SECURITY.md) for reporting security vulnerabilities.

## 📜 License

This project is licensed under the MIT License - see the [LICENSE](LICENSE) file for details.

## 💬 Community

- [GitHub Discussions](https://github.com/orgs/modelcontextprotocol/discussions)

## ⭐ Support

If you find MCP servers useful, please consider starring the repository and contributing new servers or improvements!

---

Managed by Anthropic, but built together with the community. The Model Context Protocol is open source and we encourage everyone to contribute their own servers and improvements!<|MERGE_RESOLUTION|>--- conflicted
+++ resolved
@@ -317,11 +317,8 @@
 - **[Kubernetes and OpenShift](https://github.com/manusa/kubernetes-mcp-server)** - A powerful Kubernetes MCP server with additional support for OpenShift. Besides providing CRUD operations for any Kubernetes resource, this server provides specialized tools to interact with your cluster.
 - **[Langflow-DOC-QA-SERVER](https://github.com/GongRzhe/Langflow-DOC-QA-SERVER)** - A Model Context Protocol server for document Q&A powered by Langflow. It demonstrates core MCP concepts by providing a simple interface to query documents through a Langflow backend.
 - **[Lightdash](https://github.com/syucream/lightdash-mcp-server)** - Interact with [Lightdash](https://www.lightdash.com/), a BI tool.
-<<<<<<< HEAD
+- **[lsp-mcp](https://github.com/Tritlo/lsp-mcp)** - Interact with Language Servers usint the Language Server Protocol to provide additional context information via hover, code actions and completions.
 - **[Linear](https://github.com/tacticlaunch/mcp-linear)** - Interact with Linear project management system.
-=======
-- **[lsp-mcp](https://github.com/Tritlo/lsp-mcp)** - Interact with Language Servers usint the Language Server Protocol to provide additional context information via hover, code actions and completions.
->>>>>>> a6b09a00
 - **[Linear](https://github.com/jerhadf/linear-mcp-server)** - Allows LLM to interact with Linear's API for project management, including searching, creating, and updating issues.
 - **[Linear (Go)](https://github.com/geropl/linear-mcp-go)** - Allows LLM to interact with Linear's API via a single static binary.
 - **[LINE](https://github.com/amornpan/py-mcp-line)** (by amornpan) - Implementation for LINE Bot integration that enables Language Models to read and analyze LINE conversations through a standardized interface. Features asynchronous operation, comprehensive logging, webhook event handling, and support for various message types.
